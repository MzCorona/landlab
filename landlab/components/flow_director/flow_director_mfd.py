--- conflicted
+++ resolved
@@ -49,11 +49,7 @@
        uphill or flat, the value is assigned zero.
     -  Boolean node array of all local lows: *'flow__sink_flag'*
     -  Link array identifing if flow goes with (1) or against (-1) the link
-<<<<<<< HEAD
-       direction: *'flow__link_direction'*
-=======
        direction: *'flow_link_direction'*
->>>>>>> afff33c9
     The primary method of this class is :func:`run_one_step`.
 
     Examples
