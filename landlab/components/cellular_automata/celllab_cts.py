--- conflicted
+++ resolved
@@ -527,16 +527,8 @@
     
         for i in self.grid.active_links:
             orientation = self.link_orientation[i]
-<<<<<<< HEAD
             node_pair = (self.node_state[self.grid.node_at_link_tail[i]],
                          self.node_state[self.grid.node_at_link_head[i]],
-=======
-            ###node_pair = (self.node_state[self.grid.activelink_fromnode[i]], \
-            ###             self.node_state[self.grid.activelink_tonode[i]], \
-            ###             orientation)
-            node_pair = (self.node_state[self.grid.node_at_link_tail[i]], \
-                         self.node_state[self.grid.node_at_link_head[i]], \
->>>>>>> d73f029e
                          orientation)
             self.link_state[i] = self.link_state_dict[node_pair]
                     
@@ -806,23 +798,9 @@
             
         # If the link connects to a boundary, we might have a different state
         # than the one we planned
-<<<<<<< HEAD
         #if self.grid.node_status[self.grid.link_fromnode[link]]!=_CORE or \
         #   self.grid.node_status[self.grid.link_tonode[link]]!=_CORE:
         if self.bnd_lnk[link]:
-=======
-        fn = self.grid.node_at_link_tail[link]
-        tn = self.grid.node_at_link_head[link]
-        ###fn = self.grid.activelink_fromnode[link]
-        ###tn = self.grid.activelink_tonode[link]
-        if _DEBUG:
-            print('fn',fn,'tn',tn,'fnstat',self.grid.node_status[fn],'tnstat',self.grid.node_status[tn])
-        if self.grid.node_status[fn]!=landlab.grid.base.CORE_NODE or \
-           self.grid.node_status[tn]!=landlab.grid.base.CORE_NODE:
-            ###fns = self.node_state[self.grid.activelink_fromnode[link]]
-            ###tns = self.node_state[self.grid.activelink_tonode[link]]
-            ###orientation = self.active_link_orientation[link]
->>>>>>> d73f029e
             fns = self.node_state[self.grid.node_at_link_tail[link]]
             tns = self.node_state[self.grid.node_at_link_head[link]]
             orientation = self.link_orientation[link]
@@ -884,11 +862,6 @@
             if _DEBUG:
                 print('  event time =',event.time)
             
-<<<<<<< HEAD
-=======
-            ###tail_node = self.grid.activelink_fromnode[event.link]
-            ###head_node = self.grid.activelink_tonode[event.link]
->>>>>>> d73f029e
             tail_node = self.grid.node_at_link_tail[event.link]
             head_node = self.grid.node_at_link_head[event.link]
             tail_changed, head_changed = self.update_node_states(tail_node, head_node, 
@@ -909,12 +882,6 @@
                         print('f checking link',link)
                     if link!=-1 and link!=event.link:
                     
-<<<<<<< HEAD
-=======
-                        ###this_link_fromnode = self.grid.activelink_fromnode[link]
-                        ###this_link_tonode = self.grid.activelink_tonode[link]
-                        ###orientation = self.active_link_orientation[link]
->>>>>>> d73f029e
                         this_link_fromnode = self.grid.node_at_link_tail[link]
                         this_link_tonode = self.grid.node_at_link_head[link]
                         orientation = self.link_orientation[link]
@@ -935,14 +902,6 @@
                     if _DEBUG:
                         print('t checking link',link)
                     if link!=-1 and link!=event.link:
-<<<<<<< HEAD
-
-=======
-                    
-                        ###this_link_fromnode = self.grid.activelink_fromnode[link]
-                        ###this_link_tonode = self.grid.activelink_tonode[link]
-                        ###orientation = self.active_link_orientation[link]
->>>>>>> d73f029e
                         this_link_fromnode = self.grid.node_at_link_tail[link]
                         this_link_tonode = self.grid.node_at_link_head[link]
                         orientation = self.link_orientation[link]
