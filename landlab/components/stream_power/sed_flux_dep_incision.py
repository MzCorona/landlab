#! /usr/env/python
from __future__ import print_function

import warnings

import numpy as np
from six.moves import range

<<<<<<< HEAD
from landlab import Component, FieldError
=======
from landlab import Component
>>>>>>> 47eeaa05
from landlab.core.model_parameter_dictionary import MissingKeyError
from landlab.grid.base import BAD_INDEX_VALUE
from landlab.utils.decorators import make_return_array_immutable

from .cfuncs import (sed_flux_fn_gen_genhump, sed_flux_fn_gen_lindecl,
                     sed_flux_fn_gen_almostparabolic, sed_flux_fn_gen_const,
                     iterate_sde_downstream)

WAVE_STABILITY_PREFACTOR = 0.2
CONV_FACTOR_LOOSE = 0.1  # controls the convergence of node elevs in the loop
CONV_FACTOR_TIGHT = 0.3

# NB: The inline documentation of this component freely (& incorrectly!)
# interchanges "flux" and "discharge". Almost always, "discharge" is intended
# in place of "flux", including in variable names.

# NB: Stability problems persist when m_sp>0.5 & m_t>1.5. Presumably this is
# a problem with the derivation of the stability.
# NB: ALSO, there are odd outcomes when m_sp != m_t-1. Analysis shows that the
# steady state form should converge on the TL st st form, but it does not -
# abnormally flat profiles seem to result.


class power_law_eroder():
    """
    This helper class provides a simple interface for the simplest possible
    SPL-style eroder, i.e., E = f(qs, qc) * K_sp * A ** m_sp * S ** n_sp.

    It is designed to avoid unnecessary recalculation of parameters.

    Its interface is designed to mirror the other helpers available here.
    """
    def __init__(self, K_sp, m_sp, n_sp, drainage_areas,
                 stability_condition='tight', **kwds):
        """Constructor for the class.

        Parameters
        ----------
        K_sp : float (time unit must be *seconds*)
            K in the stream power equation; the prefactor on the erosion
            equation (units vary with other parameters).
        m_sp : float
            Power on drainage area in the erosion equation.
        n_sp : float
            Power on slope in the erosion equation.
        drainage_areas : nnodes-long array
            nnodes-long array of drainage areas.
        """
        self._K_sp = K_sp
        self._A = drainage_areas
        self._m_sp = m_sp
        self._n_sp = n_sp

    def update_prefactors_without_slope_terms(self):
        """Calculates and stores K * A ** m_sp.
        """
        self._KAtothem = self._K_sp * self._A ** self._m_sp

    def calc_erosion_rates(self, slopes_at_nodes, flooded_nodes, **kwds):
        """
        Calculate the erosion rate, from existing_prefactor * S ** n_t.
        Ensure _KAtothem has already been calculated this tstep before
        calling.

        Parameters
        ----------
        slopes_at_nodes : nnodes-long array of floats
            nnodes-long array of S at nodes. S should have been zeroed at
            flooded nodes before supply (for efficiency).
        flooded_nodes : int array or nnodes-long bool array of flooded nodes.
            Always supplied, but only used if n is close to 0.
        """
        if np.isclose(self._n_sp, 1.):
            erosion = self._KAtothem * slopes_at_nodes
        else:
            erosion = self._KAtothem * slopes_at_nodes ** self._n_sp
            if np.isclose(self._n_sp, 0.):
                erosion[is_flooded] = 0.
        return erosion

    @property
    def erosion_prefactor_withA(self):
        return self._KAtothem


class power_law_transporter():
    """
    This helper class provides a simple interface for the simplest possible
    SPL-style sediment transporter, i.e., Qc =  K_t * A ** m_t * S ** n_t.

    It is designed to avoid unnecessary recalculation of parameters.

    Its interface is designed to mirror the other helpers available here.
    """
    def __init__(self, K_t, m_t, n_t, drainage_areas, **kwds):
        """Constructor for the class.

        Parameters
        ----------
        K_t : float (time unit must be *seconds*)
            K_t in the transport equation; the prefactor (units vary with
            other parameters).
        m_t : float
            Power on drainage area in the transport equation.
        n_t : float
            Power on slope in the transport equation.
        drainage_areas : nnodes-long array
            nnodes-long array of drainage areas.
        """
        self._K_t = K_t
        self._A = drainage_areas
        self._m_t = m_t
        self._n_t = n_t

    def update_prefactors_without_slope_terms(self):
        """Calculates and stores K_t * A ** m_t.
        """
        self._KAtothem = self._K_t * self._A ** self._m_t

    def calc_erosion_rates(self, slopes_at_nodes, flooded_nodes, **kwds):
        """
        Calculate the erosion rate, from existing_prefactor * S ** n_t.
        Ensure _KAtothem has already been calculated this tstep before
        calling.

        Parameters
        ----------
        slopes_at_nodes : nnodes-long array of floats
            nnodes-long array of S at nodes. S should have been zeroed at
            flooded nodes before supply (for efficiency).
        flooded_nodes : int array or nnodes-long bool array of flooded nodes.
            Always supplied, but only used if n_t is close to 0.
        """
        if np.isclose(self._n_t, 1.):
            trp = self._KAtothem * slopes_at_nodes
        else:
            trp = self._KAtothem * slopes_at_nodes ** self._n_t
            if np.isclose(self._n_t, 0.):
                trp[isflooded] = 0.
        return trp


class SedDepEroder(Component):
    """
    This module implements sediment flux dependent channel incision
    following::

        E = f(Qs, Qc) * [a stream power-like term],

    where E is the bed erosion rate, Qs is the volumetric sediment discharge
    into a node, and Qc is the volumetric sediment transport capacity (as a
    discharge) at that node.

    The details of the implementation are a function of the two key
    arguments, *sed_dependency_type* and *Qc*. The former controls the
    shape of the sediment dependent response function f(Qs, Qc), the
    latter controls the way in which sediment transport capacities are
    calculated.

    For Qc, 'power_law' broadly follows the assumptions in Gasparini et
    al. 2006, 2007. Note however that these equations in this instance
    calculate DISCHARGE, not the more common FLUX, since resolving fluxes on
    grid diagonals is nontrivial in Landlab but necessary for this
    implementation. At the present time, only 'power_law' is permitted as a
    parameter for Qc, but it is anticipated that in the future other
    formulations will be implemented.

    If ``Qc == 'power_law'``::

        E  = K_sp * f(Qs, Qc) * A ** m_sp * S ** n_sp;
        Qc = K_t * A ** m_t * S ** n_t

    where Qs is volumetric sediment discharge, Qc is volumetric sediment
    discharge capacity, A is upstream drainage area, S is local topographic
    slope, m_sp, n_sp, m_t, and n_t are constants, and K_sp and K_t are
    (spatially constant) prefactors.

    The component uses the field channel_sediment__depth as the record of the
    sediment on the bed at any given time. This may be set and/or freely
    modified by the user, but will be created by the component if not found.
    However, under some conditions, modification of this field "manually" may
    induce model instability, i.e., the component is not unconditionally
    stable.
    Tools-driven bedrock erosion is permitted only when this layer thickness
    is reduced to zero. The sediment recorded in channel_sediment__depth is
    considered loose, and freely transportable by clearwater flow.
    Note that the topography tracked by 'topographic__elevation' is the true
    surface topography, not the bedrock topography (...as is consistent with
    that field name). The bedrock topography can be found from the
    topographic__elevation less the channel_sediment__depth.

    The component is able to handle flooded nodes, if created by a lake
    filler. It assumes the flow paths found in the fields already reflect
    any lake routing operations, and then requires the optional argument
    *flooded_nodes* be passed to the run method. A flooded depression
    acts as a perfect sediment trap, and will be filled sequentially
    from the inflow points towards the outflow points.

    It is possible to set the stability condition on this component to either
    'loose' (default) or 'tight'. The difference is that with loose stability
    the component only enforces stability on the *topographic surface*, whereas
    with a tight condition it enforces stability on *both the topograhic and
    bedrock surfaces together*. Because of the pseudoimplicit calculation of
    the sediment flux, the former is in fact a reasonable approximation of the
    latter in terms of the calculated sediment fluxes and topographies.
    However, vitally, *if the stability condition is 'loose', the calculated
    sediment thicknesses are completely untrustworthy*. Do not use them!
    However, in many cases, the loose condition is recommended, since the
    tight condition is so restrictive as to cause the component to almost
    grind to a halt.

    Examples
    --------
    >>> from six.moves import range
    >>> import numpy as np
    >>> from landlab import RasterModelGrid, CLOSED_BOUNDARY
    >>> from landlab.components import FlowAccumulator, SedDepEroder

    >>> mg = RasterModelGrid((10, 3), 200.)
    >>> for edge in (mg.nodes_at_left_edge, mg.nodes_at_top_edge,
    ...              mg.nodes_at_right_edge):
    ...     mg.status_at_node[edge] = CLOSED_BOUNDARY

    >>> z = mg.add_zeros('node', 'topographic__elevation')
    >>> th = mg.add_zeros('node', 'channel_sediment__depth')
    >>> th += 0.0007

    >>> fr = FlowAccumulator(mg, flow_director='D8')
    >>> sde = SedDepEroder(mg, K_sp=1.e-4,
    ...                    sed_dependency_type='almost_parabolic',
    ...                    Qc='power_law', K_t=1.e-4)

    >>> z[:] = mg.node_y/10000.

    >>> initz = z.copy()

    >>> dt = 100.
    >>> up = 0.05

    >>> for i in range(1):
    ...     fr.run_one_step()
    ...     sde.run_one_step(dt)

    Where TL conditions predominate, the incision is linked only to movement
    of the sediment layer:

    >>> TLs = mg.core_nodes[sde.is_it_TL[mg.core_nodes]]
    >>> np.allclose(th[TLs] + (initz - z)[TLs], 0.0007)
    True

    Otherwise, incision procedes in the naked nodes according to the sediment
    dependent bedrock incision rules:

    >>> incising_nodes = mg.core_nodes[
    ...     np.logical_not(sde.is_it_TL)[mg.core_nodes]]
    >>> np.all(np.logical_or((initz - z)[incising_nodes] > 0.0007,
    ...                      np.isclose((initz - z)[incising_nodes], 0.0007)))
    True

    The component will dump all sediment in transit if it encounters flooded
    nodes:

    >>> from landlab.components import DepressionFinderAndRouter
    >>> mg.at_node.clear()
    >>> z = mg.add_zeros('node', 'topographic__elevation')
    >>> th = mg.add_zeros('node', 'channel_sediment__depth')
    >>> z[:] = mg.node_y/10000.
    >>> fr = FlowAccumulator(mg, flow_director='D8')
    >>> sde = SedDepEroder(mg, K_sp=1.e-5,
    ...                    sed_dependency_type='generalized_humped',
    ...                    Qc='power_law', K_t=1.e-5)
    >>> myflood = mg.zeros('node', dtype=bool)
    >>> myflood[mg.node_y < 500.] = True  # 1st 3 nodes are flooded
    >>> for i in range(1):
    ...     fr.run_one_step()
    ...     sde.run_one_step(100., flooded_nodes=myflood)
    >>> z[7] > mg.node_y[7]/10000.  # sed ends up here
    True
    >>> np.isclose(z[4], mg.node_y[4]/10000.)  # ...but not here
    True

    Pleasingly, the solution for a constant f(Qs) is very close to the stream
    power solution:

    >>> from landlab.components import FastscapeEroder
    >>> mg = RasterModelGrid((10, 3), 200.)
    >>> for edge in (mg.nodes_at_left_edge, mg.nodes_at_top_edge,
    ...              mg.nodes_at_right_edge):
    ...     mg.status_at_node[edge] = CLOSED_BOUNDARY

    >>> z = mg.add_zeros('node', 'topographic__elevation')

    >>> fr = FlowAccumulator(mg, flow_director='D8')
    >>> sde = SedDepEroder(mg, K_sp=1.e-4,
    ...                    sed_dependency_type='None',
    ...                    Qc='power_law', K_t=1.e-4)

    >>> z[:] = mg.node_y/10000.

    >>> dt = 100.
    >>> up = 0.01

    >>> for i in range(50):
    ...     z[mg.core_nodes] += up * dt
    ...     fr.run_one_step()
    ...     sde.run_one_step(dt)

    >>> z_sde = z.copy()

    >>> fsc = FastscapeEroder(mg, K_sp=1.e-4)

    >>> z[:] = mg.node_y/10000.

    >>> for i in range(50):
    ...     z[mg.core_nodes] += up * dt
    ...     fr.run_one_step()
    ...     fsc.run_one_step(dt)

    The difference is less that 3 per cent at maximum:

    >>> ((z.reshape((10, 3))[1:-1, 1] -
    ...   z_sde.reshape((10, 3))[1:-1, 1])/(
    ...       z.reshape((10, 3))[1:-1, 1])).max() < 0.03
    True

    A visual comparison of these solutions will confirm this closeness.
    """

    _name = "SedDepEroder"

    _input_var_names = (
        "topographic__elevation",
        "drainage_area",
        "flow__receiver_node",
        "flow__upstream_node_order",
        "topographic__steepest_slope",
        "flow__link_to_receiver_node",
<<<<<<< HEAD
        "flow__sink_flag",
        "channel_sediment__depth",
=======
>>>>>>> 47eeaa05
    )

    _output_var_names = (
        "topographic__elevation",
<<<<<<< HEAD
        "channel_sediment__depth",
        "channel_sediment__volumetric_transport_capacity",
        "channel_sediment__volumetric_discharge",
        "channel_sediment__relative_flux",
    )

=======
        "channel__bed_shear_stress",
        "channel_sediment__volumetric_transport_capacity",
        "channel_sediment__volumetric_flux",
        "channel_sediment__relative_flux",
        "channel__discharge",
        "channel__width",  # optional
        "channel__depth",  # optional
    )

    _optional_var_names = ("channel__width", "channel__depth")

>>>>>>> 47eeaa05
    _var_units = {
        "topographic__elevation": "m",
        "drainage_area": "m**2",
        "flow__receiver_node": "-",
        "topographic__steepest_slope": "-",
        "flow__upstream_node_order": "-",
        "flow__link_to_receiver_node": "-",
<<<<<<< HEAD
        "flow__sink_flag": "-",
        "channel_sediment__depth": "m",
        "channel_sediment__volumetric_transport_capacity": "m**3/s",
        "channel_sediment__volumetric_discharge": "m**3/s",
        "channel_sediment__relative_flux": "-",
=======
        "channel__bed_shear_stress": "Pa",
        "channel_sediment__volumetric_transport_capacity": "m**3/s",
        "channel_sediment__volumetric_flux": "m**3/s",
        "channel_sediment__relative_flux": "-",
        "channel__discharge": "m**3/s",
        "channel__width": "m",
        "channel__depth": "m",
>>>>>>> 47eeaa05
    }

    _var_mapping = {
        "topographic__elevation": "node",
        "drainage_area": "node",
        "flow__receiver_node": "node",
        "topographic__steepest_slope": "node",
        "flow__upstream_node_order": "node",
        "flow__link_to_receiver_node": "node",
<<<<<<< HEAD
        "flow__sink_flag": "node",
        "channel_sediment__depth": "node",
        "channel_sediment__volumetric_transport_capacity": "node",
        "channel_sediment__volumetric_discharge": "node",
        "channel_sediment__relative_flux": "node",
=======
        "channel__bed_shear_stress": "node",
        "channel_sediment__volumetric_transport_capacity": "node",
        "channel_sediment__volumetric_flux": "node",
        "channel_sediment__relative_flux": "node",
        "channel__discharge": "node",
        "channel__width": "node",
        "channel__depth": "node",
>>>>>>> 47eeaa05
    }

    _var_type = {
        "topographic__elevation": float,
        "drainage_area": float,
        "flow__receiver_node": int,
        "topographic__steepest_slope": float,
        "flow__upstream_node_order": int,
        "flow__link_to_receiver_node": int,
<<<<<<< HEAD
        "flow__sink_flag": bool,
        "channel_sediment__depth": float,
        "channel_sediment__volumetric_transport_capacity": float,
        "channel_sediment__volumetric_discharge": float,
        "channel_sediment__relative_flux": float,
=======
        "channel__bed_shear_stress": float,
        "channel_sediment__volumetric_transport_capacity": float,
        "channel_sediment__volumetric_flux": float,
        "channel_sediment__relative_flux": float,
        "channel__discharge": float,
        "channel__width": float,
        "channel__depth": float,
>>>>>>> 47eeaa05
    }

    _var_doc = {
        "topographic__elevation": "Land surface topographic elevation",
        "drainage_area": (
<<<<<<< HEAD
            "Upstream accumulated surface area contributing to the node's " +
            "discharge"
        ),
        "flow__receiver_node": (
            "Node array of receivers (node that receives flow from current " +
            "node)"
        ),
        "topographic__steepest_slope": (
            "Node array of steepest *downhill* slopes"
        ),
        "flow__upstream_node_order": (
            "Node array containing downstream-to-upstream ordered list of " +
            "node IDs"
        ),
        "flow__link_to_receiver_node": (
            "ID of link downstream of each node, which carries the discharge"
        ),
        "flow__sink_flag": "Boolean array, True at local lows",
        "channel_sediment__depth": (
            "Loose fluvial sediment at each node. Can be " +
            "freely entrained by the flow, and must be to permit erosion. " +
            "Note that the sediment is assumed to be distributed across the" +
            " whole cell area. Component will create this field if it is " +
            "not supplied."
=======
            "Upstream accumulated surface area contributing to the node's "
            + "discharge"
        ),
        "flow__receiver_node": (
            "Node array of receivers (node that receives flow from current " + "node)"
        ),
        "topographic__steepest_slope": "Node array of steepest *downhill* slopes",
        "flow__upstream_node_order": (
            "Node array containing downstream-to-upstream ordered list of " + "node IDs"
        ),
        "flow__link_to_receiver_node": "ID of link downstream of each node, which carries the discharge",
        "channel__bed_shear_stress": (
            "Shear exerted on the bed of the channel, assuming all "
            + "discharge travels along a single, self-formed channel"
>>>>>>> 47eeaa05
        ),
        "channel_sediment__volumetric_transport_capacity": (
            "Volumetric transport capacity of a channel carrying all runoff"
            + " through the node, assuming the Meyer-Peter Muller transport "
            + "equation"
        ),
<<<<<<< HEAD
        "channel_sediment__volumetric_discharge": (
=======
        "channel_sediment__volumetric_flux": (
>>>>>>> 47eeaa05
            "Total volumetric fluvial sediment flux brought into the node "
            + "from upstream"
        ),
        "channel_sediment__relative_flux": (
<<<<<<< HEAD
            "The channel_sediment__volumetric_discharge divided by the " +
            "channel_sediment__volumetric_transport_capacity"
=======
            "The fluvial_sediment_flux_into_node divided by the fluvial_"
            + "sediment_transport_capacity"
        ),
        "channel__discharge": (
            "Volumetric water flux of the a single channel carrying all "
            + "runoff through the node"
        ),
        "channel__width": (
            "Width of the a single channel carrying all runoff through the " + "node"
        ),
        "channel__depth": (
            "Depth of the a single channel carrying all runoff through the " + "node"
>>>>>>> 47eeaa05
        ),
    }

    def __init__(
        self,
        grid,
<<<<<<< HEAD
        K_sp=1.e-6,
        # g=9.81,
        rock_density=2700.,
        sediment_density=2700.,
        fluid_density=1000.,
        # runoff_rate=1.,
        stability_condition='tight',
=======
        K_sp=1.0e-6,
        g=9.81,
        rock_density=2700,
        sediment_density=2700,
        fluid_density=1000,
        runoff_rate=1.0,
>>>>>>> 47eeaa05
        sed_dependency_type="generalized_humped",
        kappa_hump=13.683,
        nu_hump=1.13,
        phi_hump=4.24,
        c_hump=0.00181,
<<<<<<< HEAD
        erosion_law='power_law',
        m_sp=0.5,
        n_sp=1.,
        Qc="power_law",
        K_t=1.e-4,
        m_t=1.5,
        n_t=1.,
        # params for model numeric behavior:
        pseudoimplicit_repeats=50,
=======
        Qc="power_law",
        m_sp=0.5,
        n_sp=1.0,
        K_t=1.0e-4,
        m_t=1.5,
        n_t=1.0,
        # these params for Qc='MPM':
        C_MPM=1.0,
        a_sp=1.0,
        b_sp=0.5,
        c_sp=1.0,
        k_w=2.5,
        k_Q=2.5e-7,
        mannings_n=0.05,
        threshold_shear_stress=None,
        Dchar=0.05,
        set_threshold_from_Dchar=True,
        set_Dchar_from_threshold=False,
        threshold_Shields=0.05,
        slope_sensitive_threshold=False,
        # params for model numeric behavior:
        pseudoimplicit_repeats=5,
        return_stream_properties=False,
>>>>>>> 47eeaa05
        **kwds
    ):
        """Constructor for the class.

        Parameters
        ----------
        grid : a ModelGrid
            A grid.
        K_sp : float (time unit must be *years*)
            K in the stream power equation; the prefactor on the erosion
            equation (units vary with other parameters).
        # g : float (m/s**2)
        #     Acceleration due to gravity.
        rock_density : float (Kg m**-3)
            Bulk intact rock density.
        sediment_density : float (Kg m**-3)
            Typical density of loose sediment on the bed.
        fluid_density : float (Kg m**-3)
            Density of the fluid. Currently redundant, but will become
            necessary in a future version using e.g. MPM for the transport
            law.
        # runoff_rate : float, array or field name (m/s)
        #     The rate of excess overland flow production at each node (i.e.,
        #     rainfall rate less infiltration).
        pseudoimplicit_repeats : int
            Maximum number of loops to perform with the pseudoimplicit
            iterator, seeking a stable solution. Convergence is typically
            rapid (a few iterations).
        sed_dependency_type : {'generalized_humped', 'None', 'linear_decline',
                               'almost_parabolic'}
            The shape of the sediment flux function. For definitions, see
            Hobley et al., 2011. 'None' gives a constant value of 1.
            NB: 'parabolic' is currently not supported, due to numerical
            stability issues at channel heads.
        Qc : {'power_law', }
            At present, only `power_law` is supported.
        stability_condition : {'tight', 'loose'}
            If 'tight', uses a robust condition that ensures true continuity of
            the topographic surface at all times. If 'loose', elides the
            bedrock surface and the topographic surface to produce a solution.
            In this case, do not trust the "depth to bedrock" at all.

        If ``sed_dependency_type == 'generalized_humped'``...

        kappa_hump : float
            Shape parameter for sediment flux function. Primarily controls
            function amplitude (i.e., scales the function to a maximum of 1).
            Default follows Leh valley values from Hobley et al., 2011.
        nu_hump : float
            Shape parameter for sediment flux function. Primarily controls
            rate of rise of the "tools" limb. Default follows Leh valley
            values from Hobley et al., 2011.
        phi_hump : float
            Shape parameter for sediment flux function. Primarily controls
            rate of fall of the "cover" limb. Default follows Leh valley
            values from Hobley et al., 2011.
        c_hump : float
            Shape parameter for sediment flux function. Primarily controls
            degree of function asymmetry. Default follows Leh valley values
            from Hobley et al., 2011.

        If ``Qc == 'power_law'``...

        m_sp : float
            Power on drainage area in the erosion equation.
        n_sp : float
            Power on slope in the erosion equation.
        K_t : float (time unit must be in *years*)
            Prefactor in the transport capacity equation.
        m_t : float
            Power on drainage area in the transport capacity equation.
        n_t : float
            Power on slope in the transport capacity equation.
        """
        if "flow__receiver_node" in grid.at_node:
            if grid.at_node["flow__receiver_node"].size != grid.size("node"):
                msg = (
                    "A route-to-multiple flow director has been "
                    "run on this grid. The landlab development team has not "
                    "verified that SedDepEroder is compatible with "
                    "route-to-multiple methods. Please open a GitHub Issue "
                    "to start this process."
                )
                raise NotImplementedError(msg)
        self._grid = grid
<<<<<<< HEAD
        self._pseudoimplicit_repeats = pseudoimplicit_repeats

        # # set gravity
        # self._g = g
        self._rock_density = rock_density
        self._sed_density = sediment_density
        # self._fluid_density = fluid_density
        # at present this is redundant, but this is retained in comments
        # pending future code enhancement.
        # self._relative_weight = (
        #     (self._sed_density - self._fluid_density) /
        #     self._fluid_density * self.g
        # )
        # self.rho_g = self._fluid_density * self.g
        # ^to accelerate MPM calcs
        self._porosity = self._sed_density / self._rock_density
        self.type = sed_dependency_type
        if self.type not in (
            'generalized_humped',
            'None',
            'linear_decline',
            'almost_parabolic',
        ):
            raise NameError("Supplied sed_dependency_type not recognised!")
=======
        self.pseudoimplicit_repeats = pseudoimplicit_repeats

        self.link_S_with_trailing_blank = np.zeros(grid.number_of_links + 1)
        # ^needs to be filled with values in execution
        self.count_active_links = np.zeros_like(
            self.link_S_with_trailing_blank, dtype=int
        )
        self.count_active_links[:-1] = 1

        self._K_unit_time = K_sp / 31557600.0
        # ^...because we work with dt in seconds
        # set gravity
        self.g = g
        self.rock_density = rock_density
        self.sed_density = sediment_density
        self.fluid_density = fluid_density
        self.relative_weight = (
            (self.sed_density - self.fluid_density) / self.fluid_density * self.g
        )
        # ^to accelerate MPM calcs
        self.rho_g = self.fluid_density * self.g
        self.type = sed_dependency_type
        assert self.type in (
            "generalized_humped",
            "None",
            "linear_decline",
            "almost_parabolic",
        )
        self.Qc = Qc
        assert self.Qc in ("MPM", "power_law")
        self.return_ch_props = return_stream_properties
        if return_stream_properties:
            assert self.Qc == "MPM", "Qc must be 'MPM' to return stream " + "properties"
        if type(runoff_rate) in (float, int):
            self.runoff_rate = float(runoff_rate)
        elif type(runoff_rate) is str:
            self.runoff_rate = self.grid.at_node[runoff_rate]
        else:
            self.runoff_rate = np.array(runoff_rate)
            assert runoff_rate.size == self.grid.number_of_nodes

        if self.Qc == "MPM":
            if threshold_shear_stress is not None:
                self.thresh = threshold_shear_stress
                self.set_threshold = True
                # ^flag for sed_flux_dep_incision to see if the threshold was
                # manually set.
                # print("Found a shear stress threshold to use: ", self.thresh)
            else:
                warnings.warn("Found no incision threshold to use.")
                self.thresh = 0.0
                self.set_threshold = False
            self._a = a_sp
            self._b = b_sp
            self._c = c_sp

            self.k_Q = k_Q
            self.k_w = k_w
            self.mannings_n = mannings_n
            if mannings_n < 0.0 or mannings_n > 0.2:
                warnings.warn("Manning's n outside it's typical range")

            self.diffusivity_power_on_A = 0.9 * self._c * (1.0 - self._b)
            # ^i.e., q/D**(1/6)

            self.override_threshold = set_threshold_from_Dchar
            self.override_Dchar = set_Dchar_from_threshold
            if self.override_threshold:
                assert self.set_threshold is False, (
                    "If set_threshold_from_Dchar, threshold_Shields must be "
                    + "set to None"
                )
                assert self.override_Dchar is False
            if self.override_Dchar:
                assert self.override_threshold is False

            self.shields_crit = threshold_Shields
            self.lamb_flag = slope_sensitive_threshold
            if self.lamb_flag:
                assert self.shields_crit is None, (
                    "If slope_sensitive_threshold, threshold_Shields must "
                    + "be set to None"
                )

        elif self.Qc == "power_law":
            self._m = m_sp
            self._n = n_sp
            self._Kt = K_t / 31557600.0  # in sec
            self._mt = m_t
            self._nt = n_t

>>>>>>> 47eeaa05
        # now conditional inputs
        if self.type == "generalized_humped":
            self.kappa = kappa_hump
            self.nu = nu_hump
            self.phi = phi_hump
            self.c = c_hump
            self.norm = None
        else:
            self.kappa = 0.
            self.nu = 0.
            self.phi = 0.
            self.c = 0.
            self.norm = 0.
        # set the sed flux fn for later on:
        self.set_sed_flux_fn_gen()

<<<<<<< HEAD
        # set up the necessary fields:
        self.initialize_output_fields()
=======
        if self.Qc == "MPM":
            if Dchar is not None:
                if type(Dchar) in (int, float):
                    self.Dchar_in = float(Dchar)
                elif type(Dchar) is str:
                    self.Dchar_in = self.grid.at_node[Dchar]
                else:
                    self.Dchar_in = np.array(Dchar)
                    assert self.Dchar_in.size == self.grid.number_of_nodes
                assert (
                    not self.override_Dchar
                ), "If set_Dchar_from_threshold, Dchar must be set to None"
            else:
                assert self.override_Dchar
                # remember the threshold getting set is already tau**a
                if not self.lamb_flag:
                    self.Dchar_in = (
                        self.thresh
                        / self.g
                        / (self.sed_density - self.fluid_density)
                        / self.shields_crit
                    )
                else:
                    self.Dchar_in = None
            self.C_MPM = C_MPM

            if self.override_threshold:
                # print("Overriding any supplied threshold...")
                try:
                    self.thresh = (
                        self.shields_crit
                        * self.g
                        * (self.sed_density - self.fluid_density)
                        * self.Dchar_in
                    )
                except AttributeError:
                    self.thresh = (
                        self.shields_crit
                        * self.g
                        * (self.sed_density - self.fluid_density)
                        * Dchar
                    )

            # new 11/12/14
            self.point6onelessb = 0.6 * (1.0 - self._b)
            self.shear_stress_prefactor = (
                self.fluid_density * self.g * (self.mannings_n / self.k_w) ** 0.6
            )

            if self.set_threshold is False or self.override_threshold:
                try:
                    self.shields_prefactor_to_shear = (
                        (self.sed_density - self.fluid_density) * self.g * self.Dchar_in
                    )
                except AttributeError:  # no Dchar
                    self.shields_prefactor_to_shear_noDchar = (
                        self.sed_density - self.fluid_density
                    ) * self.g

            twothirds = 2.0 / 3.0
            self.Qs_prefactor = (
                4.0
                * self.C_MPM ** twothirds
                * self.fluid_density ** twothirds
                / (self.sed_density - self.fluid_density) ** twothirds
                * self.g ** (twothirds / 2.0)
                * mannings_n ** 0.6
                * self.k_w ** (1.0 / 15.0)
                * self.k_Q ** (0.6 + self._b / 15.0)
                / self.sed_density ** twothirds
            )
            self.Qs_thresh_prefactor = (
                4.0
                * (
                    self.C_MPM
                    * self.k_w
                    * self.k_Q ** self._b
                    / self.fluid_density ** 0.5
                    / (self.sed_density - self.fluid_density)
                    / self.g
                    / self.sed_density
                )
                ** twothirds
            )
            # both these are divided by sed density to give a vol flux
            self.Qs_power_onA = self._c * (0.6 + self._b / 15.0)
            self.Qs_power_onAthresh = twothirds * self._b * self._c
>>>>>>> 47eeaa05

        # test the field inputs are there
        if "topographic__elevation" not in self.grid.at_node.keys():
            raise FieldError(
                "In order for the SedDepEroder to work, you must " +
                "supply a topographic__elevation field."
            )
        for infield in (
            "drainage_area",
            "flow__receiver_node",
            "flow__upstream_node_order",
            "topographic__steepest_slope",
            "flow__link_to_receiver_node",
            "flow__sink_flag"
        ):
            if infield not in self.grid.at_node.keys():
                raise FieldError(
                    "In order for the SedDepEroder to work, you must " +
                    "supply the field " + infield + ". You probably need to " +
                    "instantiate a FlowAccumulator component *prior* to " +
                    "instantiating the SedDepEroder."
                )

        # if type(runoff_rate) in (float, int):
        #     self.runoff_rate = float(runoff_rate)
        # elif type(runoff_rate) is str:
        #     self.runoff_rate = self.grid.at_node[runoff_rate]
        # else:
        #     self.runoff_rate = np.array(runoff_rate)
        #     assert runoff_rate.size == self.grid.number_of_nodes
        if erosion_law not in ['power_law', ]:
            raise NameError("erosion_law must currently be set to 'power_law'")
        if erosion_law == 'power_law':
            self._erosion_func = power_law_eroder(
                K_sp / 31557600., m_sp, n_sp,
                self.grid.at_node['drainage_area']
            )
            self._n = n_sp

            # ^...because we work with dt in seconds
        if Qc == 'MPM':
            raise NameError('MPM is no longer a permitted value for Qc!')
        elif Qc == 'power_law':  # note this works in discharge/s.
            self._sed_transport_func = power_law_transporter(
                K_t / 31557600., m_t, n_t, self.grid.at_node['drainage_area']
            )
            self._nt = n_t
        elif Qc == 'Voller_generalized':
            raise NameError('Voller_generalized not yet supported!')
            # self._m = m_sp
            # self._n = n_sp
            # self._Kt = K_t/31557600.  # in sec
            # self._mt = m_t
            # self._nt = n_t
            # self._bt = b_t
            # self._Scrit = S_crit
        else:
            msg = (
                "Supplied transport law form, Qc, not recognised. Use " +
                "Qc='power_law'."
            )
            raise NameError(msg)

        self._hillslope_sediment_flux_wzeros = self.grid.zeros('node',
                                                               dtype=float)
        try:
            self._hillslope_sediment = self.grid.at_node[
                'channel_sediment__depth']  # a field was present
        except FieldError:
            self._hillslope_sediment = self.grid.add_zeros(
                'node', 'channel_sediment__depth')

        # Now build a mock node-length cell area structure so that we can
        # easily perform division by all nodes without INFs
        self.cell_areas = np.empty(grid.number_of_nodes)
        self.cell_areas.fill(np.mean(grid.area_of_cell))
        self.cell_areas[grid.node_at_cell] = grid.area_of_cell

        if stability_condition not in ['tight', 'loose']:
            raise NameError("stability_condition must be 'tight' or 'loose'!")
        self._stab_cond = stability_condition

<<<<<<< HEAD
    def set_sed_flux_fn_gen(self):
        """
        Sets the property self._sed_flux_fn_gen that controls which sed flux
        function to use elsewhere in the component.
        """
        if self.type == 'generalized_humped':
            # work out the normalization param:
            max_val = 0.
            for i in np.arange(0., 1.001, 0.001):
                # ...1.001 as fn is defined at 1.
                sff = sed_flux_fn_gen_genhump(
                    i, self.kappa, self.nu, self.c, self.phi, 1.)
                max_val = max((sff, max_val))
            self.norm = 1./max_val
            self._sed_flux_fn_gen = sed_flux_fn_gen_genhump
        elif self.type == 'None':
            self._sed_flux_fn_gen = sed_flux_fn_gen_const
        elif self.type == 'linear_decline':
            self._sed_flux_fn_gen = sed_flux_fn_gen_lindecl
        elif self.type == 'almost_parabolic':
            self._sed_flux_fn_gen = sed_flux_fn_gen_almostparabolic

    def erode(self, dt, flooded_nodes=None, **kwds):
=======
    def get_sed_flux_function(self, rel_sed_flux):
        if self.type == "generalized_humped":
            "Returns K*f(qs,qc)"
            sed_flux_fn = (
                self.kappa
                * (rel_sed_flux ** self.nu + self.c)
                * np.exp(-self.phi * rel_sed_flux)
            )
        elif self.type == "linear_decline":
            sed_flux_fn = 1.0 - rel_sed_flux
        elif self.type == "parabolic":
            raise MissingKeyError(
                "Pure parabolic (where intersect at zero flux is exactly "
                + "zero) is currently not supported, sorry. Try "
                + "almost_parabolic instead?"
            )
            sed_flux_fn = 1.0 - 4.0 * (rel_sed_flux - 0.5) ** 2.0
        elif self.type == "almost_parabolic":
            sed_flux_fn = np.where(
                rel_sed_flux > 0.1,
                1.0 - 4.0 * (rel_sed_flux - 0.5) ** 2.0,
                2.6 * rel_sed_flux + 0.1,
            )
        elif self.type == "None":
            sed_flux_fn = 1.0
        else:
            raise MissingKeyError(
                "Provided sed flux sensitivity type in input file was not "
                + "recognised!"
            )
        return sed_flux_fn

    def get_sed_flux_function_pseudoimplicit(
        self, sed_in, trans_cap_vol_out, prefactor_for_volume, prefactor_for_dz
    ):
        rel_sed_flux_in = sed_in / trans_cap_vol_out
        rel_sed_flux = rel_sed_flux_in

        if self.type == "generalized_humped":
            "Returns K*f(qs,qc)"

            def sed_flux_fn_gen(rel_sed_flux_in):
                return (
                    self.kappa
                    * (rel_sed_flux_in ** self.nu + self.c)
                    * np.exp(-self.phi * rel_sed_flux_in)
                )

        elif self.type == "linear_decline":

            def sed_flux_fn_gen(rel_sed_flux_in):
                return 1.0 - rel_sed_flux_in

        elif self.type == "parabolic":
            raise MissingKeyError(
                "Pure parabolic (where intersect at zero flux is exactly "
                + "zero) is currently not supported, sorry. Try "
                + "almost_parabolic instead?"
            )

            def sed_flux_fn_gen(rel_sed_flux_in):
                return 1.0 - 4.0 * (rel_sed_flux_in - 0.5) ** 2.0

        elif self.type == "almost_parabolic":

            def sed_flux_fn_gen(rel_sed_flux_in):
                return np.where(
                    rel_sed_flux_in > 0.1,
                    1.0 - 4.0 * (rel_sed_flux_in - 0.5) ** 2.0,
                    2.6 * rel_sed_flux_in + 0.1,
                )

        elif self.type == "None":

            def sed_flux_fn_gen(rel_sed_flux_in):
                return 1.0

        else:
            raise MissingKeyError(
                "Provided sed flux sensitivity type in input file was not "
                + "recognised!"
            )

        for i in range(self.pseudoimplicit_repeats):
            sed_flux_fn = sed_flux_fn_gen(rel_sed_flux)
            sed_vol_added = prefactor_for_volume * sed_flux_fn
            rel_sed_flux = rel_sed_flux_in + sed_vol_added / trans_cap_vol_out
            # print rel_sed_flux
            if rel_sed_flux >= 1.0:
                rel_sed_flux = 1.0
                break
            if rel_sed_flux < 0.0:
                rel_sed_flux = 0.0
                break
        last_sed_flux_fn = sed_flux_fn
        sed_flux_fn = sed_flux_fn_gen(rel_sed_flux)
        # this error could alternatively be used to break the loop
        error_in_sed_flux_fn = sed_flux_fn - last_sed_flux_fn
        dz = prefactor_for_dz * sed_flux_fn
        sed_flux_out = rel_sed_flux * trans_cap_vol_out
        return dz, sed_flux_out, rel_sed_flux, error_in_sed_flux_fn

    def erode(self, dt, flooded_depths=None, **kwds):
>>>>>>> 47eeaa05
        """Erode and deposit on the channel bed for a duration of *dt*.

        Erosion occurs according to the sediment dependent rules specified
        during initialization.

        Parameters
        ----------
        dt : float (years, only!)
            Timestep for which to run the component.
        flooded_nodes : ndarray, field name, or None
            If an array, either the IDs of nodes that are flooded and should
            have no erosion, or an nnodes boolean array of flooded nodes.
            If a field name, a boolean field at nodes of flooded nodes. If not
            provided but flow has still been routed across depressions, erosion
            and deposition may still occur beneath the apparent water level.
        """
<<<<<<< HEAD
        if (
            self._grid.at_node["flow__receiver_node"].size !=
            self._grid.size("node")
        ):
=======
        if self._grid.at_node["flow__receiver_node"].size != self._grid.size("node"):
>>>>>>> 47eeaa05
            msg = (
                "A route-to-multiple flow director has been "
                "run on this grid. The landlab development team has not "
                "verified that SedDepEroder is compatible with "
                "route-to-multiple methods. Please open a GitHub Issue "
                "to start this process."
            )
            raise NotImplementedError(msg)
        grid = self.grid
<<<<<<< HEAD
        node_z = grid.at_node['topographic__elevation']
        node_A = grid.at_node['drainage_area']
        flow_receiver = grid.at_node['flow__receiver_node']
        s_in = grid.at_node['flow__upstream_node_order']
        node_S = grid.at_node['topographic__steepest_slope']
        if self._stab_cond == 'tight':
            br_z = node_z - self._hillslope_sediment

        dt_secs = dt * 31557600.

        if type(flooded_nodes) is str:
            flooded_nodes = self.grid.at_node[flooded_nodes]
            is_flooded = flooded_nodes
        elif type(flooded_nodes) is np.ndarray:
            assert (flooded_nodes.size == self.grid.number_of_nodes or
                    flooded_nodes.dtype == np.integer)
            is_flooded = flooded_nodes
            # need an *updateable* record of the pit depths
        else:
            # if None, handle in loop
            is_flooded = np.array([], dtype=bool)
        steepest_link = 'flow__link_to_receiver_node'
        link_length = np.empty(grid.number_of_nodes, dtype=float)
        link_length.fill(np.nan)
        draining_nodes = np.not_equal(
            grid.at_node[steepest_link], BAD_INDEX_VALUE
        )
=======
        node_z = grid.at_node["topographic__elevation"]
        node_A = grid.at_node["drainage_area"]
        flow_receiver = grid.at_node["flow__receiver_node"]
        s_in = grid.at_node["flow__upstream_node_order"]
        node_S = grid.at_node["topographic__steepest_slope"]

        if type(flooded_depths) is str:
            flooded_depths = grid.at_node[flooded_depths]
            # also need a map of initial flooded conds:
            flooded_nodes = flooded_depths > 0.0
        elif type(flooded_depths) is np.ndarray:
            assert flooded_depths.size == self.grid.number_of_nodes
            flooded_nodes = flooded_depths > 0.0
            # need an *updateable* record of the pit depths
        else:
            # if None, handle in loop
            flooded_nodes = None
        steepest_link = "flow__link_to_receiver_node"
        link_length = np.empty(grid.number_of_nodes, dtype=float)
        link_length.fill(np.nan)
        draining_nodes = np.not_equal(grid.at_node[steepest_link], BAD_INDEX_VALUE)
>>>>>>> 47eeaa05
        core_draining_nodes = np.intersect1d(
            np.where(draining_nodes)[0], grid.core_nodes, assume_unique=True
        )
        link_length[core_draining_nodes] = grid.length_of_d8[
            grid.at_node[steepest_link][core_draining_nodes]
        ]

<<<<<<< HEAD
        # calc fluxes from hillslopes into each node:
        # we're going to budget the sediment coming IN as part of the fluvial
        # budget, on the basis this flux will be higher than the out-flux in
        # a convergent flow node
        # ...worst that can happen is that the river can't move it, and dumps
        # it in the first node
        # Take care to add this sed to the cover, but not to actually move it.
        # turn depth into a supply flux:
        sed_in_cells = self._hillslope_sediment[self.grid.node_at_cell]
        flux_in_cells = sed_in_cells * self.grid.area_of_cell / dt_secs
        self._hillslope_sediment_flux_wzeros[
            self.grid.node_at_cell] = flux_in_cells
        self._voldroprate = self.grid.zeros('node', dtype=float)
        self._hillslope_sediment.fill(0.)
        # ^ this will get refilled below. For now, the sed has been "fully
        # mobilised" off the bed; at the end of the step it can resettle.

        self._sed_transport_func.update_prefactors_without_slope_terms()
        self._erosion_func.update_prefactors_without_slope_terms()
        # ^doesn't include S**n*f(Qc/Qc)
        downward_slopes = node_S.clip(np.spacing(0.))
        # for the stability condition:
        erosion_prefactor_withA = (
            self._erosion_func.erosion_prefactor_withA
        )

        # ^adding additional scaling per CHILD; CHILD uses 0.2

        self.link_length = link_length

        t_elapsed_internal = 0.
        break_flag = False
        rel_sed_flux = np.empty_like(node_A)

        dzbydt = np.zeros(grid.number_of_nodes, dtype=float)
        self._loopcounter = 0
        while 1:
            flood_node = None  # int if timestep is limited by flooding
            flood_tstep = dt_secs
            downward_slopes[is_flooded] = 0.

            transport_capacities = (
                self._sed_transport_func.calc_erosion_rates(
                    downward_slopes, is_flooded
                )
            )

            erosion_prefactor_withS = (
                self._erosion_func.calc_erosion_rates(
                    downward_slopes, is_flooded
                )
            )  # no time, no fqs

            river_volume_flux_into_node = np.zeros(grid.number_of_nodes,
                                                   dtype=float)
            dzbydt.fill(0.)

            self._is_it_TL = np.zeros(
                self.grid.number_of_nodes, dtype=np.int8)

            iterate_sde_downstream(s_in, self.cell_areas,
                                   self._hillslope_sediment_flux_wzeros,
                                   self._porosity,
                                   river_volume_flux_into_node,
                                   transport_capacities,
                                   erosion_prefactor_withS,
                                   rel_sed_flux, self._is_it_TL,
                                   self._voldroprate, flow_receiver,
                                   self._pseudoimplicit_repeats,
                                   dzbydt, self._sed_flux_fn_gen,
                                   self.kappa, self.nu, self.c,
                                   self.phi, self.norm)

            sed_dep_rate = self._voldroprate / self.cell_areas

# There's a fundamental issue here somewhere regarding the sediment depth. It's
# way too big!! (comparable to the relief). If this because Ksp ~ Kt??

            # now perform a CHILD-like convergence-based stability test:
            if self._stab_cond == 'tight':
                t_to_converge = dt_secs  # we'll overwrite if needed, below
                ratediffz = dzbydt[flow_receiver] - dzbydt
                ratediffth = sed_dep_rate[flow_receiver] - sed_dep_rate
                ratediffbr = ratediffz + ratediffth
                # Idea here is that for a tight condition, BOTH the true
                # surface and the bedrock surface must behave themselves.
                # If stability is tight, then ratediff1 describes the br
                # interface, not the surface...
                downstr_vert_diffz = node_z - node_z[flow_receiver]
                downstr_vert_diffbr = (
                    br_z -
                    br_z[flow_receiver]
                )
                botharepositivez = np.logical_and(ratediffz > 0.,
                                                  downstr_vert_diffz > 0.)
                botharepositivebr = np.logical_and(ratediffbr > 0.,
                                                   downstr_vert_diffbr > 0.)
                try:
                    t_to_converge = np.amin(
                        downstr_vert_diffz[botharepositivez] /
                        ratediffz[botharepositivez])
                except ValueError:  # no node pair converges
                    pass  # leave t_to_converge alone
                try:
                    t_to_convergebr = np.amin(
                        downstr_vert_diffbr[botharepositivebr] /
                        ratediffbr[botharepositivebr])
                    t_to_converge = np.amin([t_to_converge, t_to_convergebr])
                except ValueError:  # no node pair converges
                    pass  # leave t_to_converge alone
                t_to_converge *= CONV_FACTOR_TIGHT
                # the below block does NOT resolve the arising oscillations
                # in sediment thickness
                # Is this because it looks only at change at a single node,
                # not at the next node?
                # No, these "oscillations" are not. They nucleate then wax and
                # wane over several timesteps, so are not classic numerical
                # instabilities. More like emergent dynamics.

                # # also a third condition: the two surfaces must not strongly
                # # diverge *from each other* (oscillation possible in sed layer)
                # th_new = node_z - br_z
                # # th must not diverge by >CONV_FACTOR from old value
                # # this will be very slow when thicknesses are v low...
                # # so add an arbitrary 1 cm min threshold.
                # max_change = th_new * CONV_FACTOR
                # max_change = np.maximum(max_change, 0.01)
                # t_to_convergeth = np.amin(np.fabs(max_change / ratediffth))
                # # now, ratediffz is -ve if diverging, so negative sign on this
                # # note th_new cannot ever be negative, unlike scenarios above
                # # but equally, we shouldn't let the thickness crash too fast
                # # either, so we have the fabs.
                # t_to_converge = np.amin([t_to_converge, t_to_convergeth])

                # # and alternative approach to a very similar thing might be:
                # th_new = node_z - br_z
                # # no need for a vert_diff term here, as it shouldn't matter
                # # which we take. Such a term could be +ve or -ve w/o
                # # limitation on the calc.
                # t_to_convergeth = np.amin(th_new[flow_receiver] / np.fabs(ratediffth))
                # t_to_converge = np.amin([t_to_converge, t_to_convergeth])
                # # ...
                # # this fails since the diff can easily be 0
            else:
                ratediff = dzbydt[flow_receiver] - dzbydt
                # if this is +ve, the nodes are converging
                downstr_vert_diff = node_z - node_z[flow_receiver]
                botharepositive = np.logical_and(ratediff > 0.,
                                                 downstr_vert_diff > 0.)
                try:
                    t_to_converge = np.amin(
                        downstr_vert_diff[botharepositive] /
                        ratediff[botharepositive])
                except ValueError:  # no node pair converges
                    t_to_converge = dt_secs
                t_to_converge *= CONV_FACTOR_LOOSE
            # ^arbitrary safety factor; CHILD uses 0.3
            if t_to_converge < 3600. and flood_node is not None:
                t_to_converge = 3600.  # forbid tsteps < 1hr; a bit hacky
            # without this, it's possible for the component to get stuck in
            # a loop, presumably when the gradient is "supposed" to level
            # out. We make exception got nodes that need to be filled in
            # "just so"
            # the new handling of flooded nodes as of 25/10/16 should make
            # this redundant, but retained to help ensure stability
            this_tstep = min((t_to_converge, dt_secs))
            t_elapsed_internal += this_tstep
            if t_elapsed_internal >= dt_secs:
=======
        if self.Qc == "MPM":
            if self.Dchar_in is not None:
                self.Dchar = self.Dchar_in
            else:
                assert not self.set_threshold, (
                    "Something is seriously wrong with your model " + "initialization."
                )
                assert self.override_threshold, (
                    "You need to confirm to the module you intend it to "
                    + "internally calculate a shear stress threshold, "
                    + "with set_threshold_from_Dchar in the input file."
                )
                # we need to adjust the thresholds for the Shields number
                # & gs dynamically:
                variable_thresh = (
                    self.shields_crit
                    * self.g
                    * (self.sed_density - self.fluid_density)
                    * self.Dchar
                )
            if self.lamb_flag:
                variable_shields_crit = 0.15 * node_S ** 0.25
                try:
                    variable_thresh = (
                        variable_shields_crit * self.shields_prefactor_to_shear
                    )
                except AttributeError:
                    variable_thresh = (
                        variable_shields_crit
                        * self.shields_prefactor_to_shear_noDchar
                        * self.Dchar
                    )

            node_Q = self.k_Q * self.runoff_rate * node_A ** self._c
            shear_stress_prefactor_timesAparts = (
                self.shear_stress_prefactor * node_Q ** self.point6onelessb
            )
            try:
                transport_capacities_thresh = (
                    self.thresh
                    * self.Qs_thresh_prefactor
                    * self.runoff_rate ** (0.66667 * self._b)
                    * node_A ** self.Qs_power_onAthresh
                )
            except AttributeError:
                transport_capacities_thresh = (
                    variable_thresh
                    * self.Qs_thresh_prefactor
                    * self.runoff_rate ** (0.66667 * self._b)
                    * node_A ** self.Qs_power_onAthresh
                )

            transport_capacity_prefactor_withA = (
                self.Qs_prefactor
                * self.runoff_rate ** (0.6 + self._b / 15.0)
                * node_A ** self.Qs_power_onA
            )

            internal_t = 0.0
            break_flag = False
            dt_secs = dt * 31557600.0
            counter = 0
            rel_sed_flux = np.empty_like(node_Q)
            # excess_vol_overhead = 0.

            while 1:
                # ^use the break flag, to improve computational efficiency for
                # runs which are very stable
                # we assume the drainage structure is forbidden to change
                # during the whole dt
                # note slopes will be *negative* at pits
                # track how many loops we perform:
                counter += 1
                downward_slopes = node_S.clip(0.0)
                # this removes the tendency to transfer material against
                # gradient, including in any lake depressions
                # we DON'T immediately zero trp capacity in the lake.
                # positive_slopes = np.greater(downward_slopes, 0.)
                slopes_tothe07 = downward_slopes ** 0.7
                transport_capacities_S = (
                    transport_capacity_prefactor_withA * slopes_tothe07
                )
                trp_diff = (transport_capacities_S - transport_capacities_thresh).clip(
                    0.0
                )
                transport_capacities = np.sqrt(trp_diff * trp_diff * trp_diff)
                shear_stress = shear_stress_prefactor_timesAparts * slopes_tothe07
                shear_tothe_a = shear_stress ** self._a

                dt_this_step = dt_secs - internal_t
                # ^timestep adjustment is made AFTER the dz calc
                node_vol_capacities = transport_capacities * dt_this_step

                sed_into_node = np.zeros(grid.number_of_nodes, dtype=float)
                dz = np.zeros(grid.number_of_nodes, dtype=float)
                cell_areas = self.cell_areas
                try:
                    raise NameError
                    # ^tripped out deliberately for now; doesn't appear to
                    # accelerate much
                    weave.inline(
                        self.routing_code,
                        [
                            "len_s_in",
                            "sed_into_node",
                            "transport_capacities",
                            "dz",
                            "cell_areas",
                            "dt_this_step",
                            "flow__receiver_node",
                        ],
                    )
                except NameError:
                    for i in s_in[::-1]:  # work downstream
                        cell_area = cell_areas[i]
                        if flooded_nodes is not None:
                            flood_depth = flooded_depths[i]
                        else:
                            flood_depth = 0.0
                        sed_flux_into_this_node = sed_into_node[i]
                        node_capacity = transport_capacities[i]
                        # ^we work in volume flux, not volume per se here
                        node_vol_capacity = node_vol_capacities[i]
                        if flood_depth > 0.0:
                            node_vol_capacity = 0.0
                            # requires special case handling - as much sed as
                            # possible is dumped here, then the remainder
                            # passed on
                        if sed_flux_into_this_node < node_vol_capacity:
                            # ^note incision is forbidden at capacity
                            # flooded nodes never enter this branch
                            # #implementing the pseudoimplicit method:
                            try:
                                thresh = variable_thresh
                            except NameError:  # it doesn't exist
                                thresh = self.thresh
                            dz_prefactor = (
                                self._K_unit_time
                                * dt_this_step
                                * (shear_tothe_a[i] - thresh).clip(0.0)
                            )
                            vol_prefactor = dz_prefactor * cell_area
                            (
                                dz_here,
                                sed_flux_out,
                                rel_sed_flux_here,
                                error_in_sed_flux,
                            ) = self.get_sed_flux_function_pseudoimplicit(
                                sed_flux_into_this_node,
                                node_vol_capacity,
                                vol_prefactor,
                                dz_prefactor,
                            )
                            # note now dz_here may never create more sed than
                            # the out can transport...
                            assert sed_flux_out <= node_vol_capacity, (
                                "failed at node "
                                + str(s_in.size - i)
                                + " with rel sed flux "
                                + str(sed_flux_out / node_capacity)
                            )
                            rel_sed_flux[i] = rel_sed_flux_here
                            vol_pass = sed_flux_out
                        else:
                            rel_sed_flux[i] = 1.0
                            vol_dropped = sed_flux_into_this_node - node_vol_capacity
                            dz_here = -vol_dropped / cell_area
                            # with the pits, we aim to inhibit incision, but
                            # depo is OK. We have already zero'd any adverse
                            # grads, so sed can make it to the bottom of the
                            # pit but no further in a single step, which seems
                            # raeasonable. Pit should fill.
                            if flood_depth <= 0.0:
                                vol_pass = node_vol_capacity
                            else:
                                height_excess = -dz_here - flood_depth
                                # ...above water level
                                if height_excess <= 0.0:
                                    vol_pass = 0.0
                                    # dz_here is already correct
                                    flooded_depths[i] += dz_here
                                else:
                                    dz_here = -flood_depth
                                    vol_pass = height_excess * cell_area
                                    # ^bit cheeky?
                                    flooded_depths[i] = 0.0
                                    # note we must update flooded depths
                                    # transiently to conserve mass
                            # do we need to retain a small downhill slope?
                            # ...don't think so. Will resolve itself on next
                            # timestep.

                        dz[i] -= dz_here
                        sed_into_node[flow_receiver[i]] += vol_pass

                break_flag = True

                node_z[grid.core_nodes] += dz[grid.core_nodes]

                if break_flag:
                    break
                # do we need to reroute the flow/recalc the slopes here?
                # -> NO, slope is such a minor component of Diff we'll be OK
                # BUT could be important not for the stability, but for the
                # actual calc. So YES.
                node_S = np.zeros_like(node_S)
                node_S[core_draining_nodes] = (node_z - node_z[flow_receiver])[
                    core_draining_nodes
                ] / link_length[core_draining_nodes]
                internal_t += dt_this_step  # still in seconds, remember

        elif self.Qc == "power_law":
            transport_capacity_prefactor_withA = self._Kt * node_A ** self._mt
            erosion_prefactor_withA = self._K_unit_time * node_A ** self._m
            # ^doesn't include S**n*f(Qc/Qc)
            internal_t = 0.0
            break_flag = False
            dt_secs = dt * 31557600.0
            counter = 0
            rel_sed_flux = np.empty_like(node_A)
            while 1:
                counter += 1
                # print counter
                downward_slopes = node_S.clip(0.0)
                # positive_slopes = np.greater(downward_slopes, 0.)
                slopes_tothen = downward_slopes ** self._n
                slopes_tothent = downward_slopes ** self._nt
                transport_capacities = (
                    transport_capacity_prefactor_withA * slopes_tothent
                )
                erosion_prefactor_withS = (
                    erosion_prefactor_withA * slopes_tothen
                )  # no time, no fqs
                # shear_tothe_a = shear_stress**self._a

                dt_this_step = dt_secs - internal_t
                # ^timestep adjustment is made AFTER the dz calc
                node_vol_capacities = transport_capacities * dt_this_step

                sed_into_node = np.zeros(grid.number_of_nodes, dtype=float)
                dz = np.zeros(grid.number_of_nodes, dtype=float)
                cell_areas = self.cell_areas
                for i in s_in[::-1]:  # work downstream
                    cell_area = cell_areas[i]
                    if flooded_nodes is not None:
                        flood_depth = flooded_depths[i]
                    else:
                        flood_depth = 0.0
                    sed_flux_into_this_node = sed_into_node[i]
                    node_capacity = transport_capacities[i]
                    # ^we work in volume flux, not volume per se here
                    node_vol_capacity = node_vol_capacities[i]
                    if flood_depth > 0.0:
                        node_vol_capacity = 0.0
                    if sed_flux_into_this_node < node_vol_capacity:
                        # ^note incision is forbidden at capacity
                        dz_prefactor = dt_this_step * erosion_prefactor_withS[i]
                        vol_prefactor = dz_prefactor * cell_area
                        (
                            dz_here,
                            sed_flux_out,
                            rel_sed_flux_here,
                            error_in_sed_flux,
                        ) = self.get_sed_flux_function_pseudoimplicit(
                            sed_flux_into_this_node,
                            node_vol_capacity,
                            vol_prefactor,
                            dz_prefactor,
                        )
                        # note now dz_here may never create more sed than the
                        # out can transport...
                        assert sed_flux_out <= node_vol_capacity, (
                            "failed at node "
                            + str(s_in.size - i)
                            + " with rel sed flux "
                            + str(sed_flux_out / node_capacity)
                        )
                        rel_sed_flux[i] = rel_sed_flux_here
                        vol_pass = sed_flux_out
                    else:
                        rel_sed_flux[i] = 1.0
                        vol_dropped = sed_flux_into_this_node - node_vol_capacity
                        dz_here = -vol_dropped / cell_area
                        try:
                            isflooded = flooded_nodes[i]
                        except TypeError:  # was None
                            isflooded = False
                        if flood_depth <= 0.0 and not isflooded:
                            vol_pass = node_vol_capacity
                            # we want flooded nodes which have already been
                            # filled to enter the else statement
                        else:
                            height_excess = -dz_here - flood_depth
                            # ...above water level
                            if height_excess <= 0.0:
                                vol_pass = 0.0
                                # dz_here is already correct
                                flooded_depths[i] += dz_here
                            else:
                                dz_here = -flood_depth
                                vol_pass = height_excess * cell_area
                                # ^bit cheeky?
                                flooded_depths[i] = 0.0

                    dz[i] -= dz_here
                    sed_into_node[flow_receiver[i]] += vol_pass
>>>>>>> 47eeaa05
                break_flag = True
                t_to_converge = dt_secs - t_elapsed_internal + this_tstep
                self.t_to_converge = t_to_converge
                this_tstep -= t_elapsed_internal - dt_secs

            # back-calc the sed budget in the nodes, as appropriate:
            self._hillslope_sediment[self.grid.core_nodes] += (
                sed_dep_rate[self.grid.core_nodes] * this_tstep
            )
            # now how we handle this is dependent on the stab cond:
            if self._stab_cond == 'tight':
                br_z[grid.core_nodes] += dzbydt[grid.core_nodes] * this_tstep
                node_z[grid.core_nodes] = (
                    br_z[grid.core_nodes] +
                    self._hillslope_sediment[grid.core_nodes]
                )
            else:
                node_z[grid.core_nodes] += dzbydt[grid.core_nodes] * this_tstep

<<<<<<< HEAD
            if break_flag:
                break
            else:
                self._loopcounter += 1
            # do we need to reroute the flow/recalc the slopes here?
            # -> NO, slope is such a minor component of Diff we'll be OK
            # BUT could be important not for the stability, but for the
            # actual calc. So YES to the slopes.
            node_S = np.zeros_like(node_S)
            node_S[core_draining_nodes] = (
                (node_z - node_z[flow_receiver])[core_draining_nodes] /
                link_length[core_draining_nodes]
            )
            downward_slopes = node_S.clip(0.)

        grid.at_node['channel_sediment__volumetric_transport_capacity'][
            :] = transport_capacities
        grid.at_node['channel_sediment__volumetric_discharge'][
            :] = river_volume_flux_into_node
        # ^note this excludes the hillslope fluxes now, i.e., it's the
        # incoming sed flux to the node. Including the local flux in would
        # make little sense as it could easily exceed capacity.
        grid.at_node['channel_sediment__relative_flux'][:] = rel_sed_flux
=======
                node_z[grid.core_nodes] += dz[grid.core_nodes]

                if break_flag:
                    break
                # do we need to reroute the flow/recalc the slopes here?
                # -> NO, slope is such a minor component of Diff we'll be OK
                # BUT could be important not for the stability, but for the
                # actual calc. So YES.
                node_S = np.zeros_like(node_S)
                # print link_length[core_draining_nodes]
                node_S[core_draining_nodes] = (node_z - node_z[flow_receiver])[
                    core_draining_nodes
                ] / link_length[core_draining_nodes]
                internal_t += dt_this_step  # still in seconds, remember

        if self.return_ch_props:
            # add the channel property field entries,
            # 'channel__width', 'channel__depth', and 'channel__discharge'
            W = self.k_w * node_Q ** self._b
            H = shear_stress / self.rho_g / node_S  # ...sneaky!
            grid.at_node["channel__width"][:] = W
            grid.at_node["channel__depth"][:] = H
            grid.at_node["channel__discharge"][:] = node_Q
            grid.at_node["channel__bed_shear_stress"][:] = shear_stress

        grid.at_node["channel_sediment__volumetric_transport_capacity"][
            :
        ] = transport_capacities
        grid.at_node["channel_sediment__volumetric_flux"][:] = sed_into_node
        grid.at_node["channel_sediment__relative_flux"][:] = rel_sed_flux
>>>>>>> 47eeaa05
        # elevs set automatically to the name used in the function call.

        return grid, grid.at_node["topographic__elevation"]

    def run_one_step(self, dt, flooded_nodes=None, **kwds):
        """Run the component across one timestep increment, dt.

        Erosion occurs according to the sediment dependent rules specified
        during initialization. Method is fully equivalent to the :func:`erode`
        method.

        Parameters
        ----------
        dt : float (years, only!)
            Timestep for which to run the component.
        flooded_nodes : ndarray, field name, or None
            If an array, either the IDs of nodes that are flooded and should
            have no erosion, or an nnodes boolean array of flooded nodes.
            If a field name, a boolean field at nodes of flooded nodes. If not
            provided but flow has still been routed across depressions, erosion
            and deposition may still occur beneath the apparent water level.
        """
        self.erode(dt=dt, flooded_nodes=flooded_nodes, **kwds)

    def show_sed_flux_function(self, **kwds):
        """
        This is a helper function to visualize the sediment flux function
        chosen during component instantiation. Plots to current figure
        f(Qs/Qc) vs Qs/Qc. Call show() to print to screen after calling this
        method.
        """
        from matplotlib.pyplot import plot, xlim, ylim, xlabel, ylabel
        xvals = np.linspace(0., 1., 101)
        yvals = []
        for xval in xvals:
            yval = self._sed_flux_fn_gen(
                xval, self.kappa, self.nu, self.c, self.phi, self.norm)
            yvals.append(yval)
        yvals = np.array(yvals)
        plot(xvals, yvals, **kwds)
        xlim((0, 1))
        ylim((0, 1))
        xlabel('Relative sediment flux (Qs/Qc)')
        ylabel('Relative erosional efficiency')

    @property
    def is_it_TL(self):
        """Return a map of where erosion is purely transport-limited.
        """
        return self._is_it_TL.view(dtype=np.bool)

    def calc_sed_discharge_from_node(self):
        """
        Calculate the sediment discharge from each node, based on
        the already calculated total discharge into the node, and
        the already calculated relative sediment flux.

        Returns
        -------
<<<<<<< HEAD
        Qout : nnode-long array of floats
            The sediment discharge (in m3/s !) leaving the node.
        """
        rsf = self.grid.at_node['channel_sediment__relative_flux']
        Qc_out = self.grid.at_node[
            'channel_sediment__volumetric_transport_capacity'
        ]
        # now remember, the rsf reflects the OUT sediment flux
        # at the node, so
        Qout = rsf * Qc_out
        # assert np.all(np.greater_equal(Qout, 0.))
        # assert np.all(np.less_equal(Qout, 1.))
        return Qout
=======
        Dchar : float or array

        Examples
        --------
        >>> from landlab import RasterModelGrid
        >>> mg1 = RasterModelGrid((3,4))
        >>> thresh_shields = np.arange(1, mg1.number_of_nodes+1, dtype=float)
        >>> thresh_shields /= 100.
        >>> sde1 = SedDepEroder(mg1, threshold_shear_stress=100., Qc='MPM',
        ...                     Dchar=None, set_threshold_from_Dchar=False,
        ...                     set_Dchar_from_threshold=True,
        ...                     threshold_Shields=thresh_shields)
        >>> sde1.characteristic_grainsize
        array([ 0.59962823,  0.29981412,  0.19987608,  0.14990706,  0.11992565,
                0.09993804,  0.08566118,  0.07495353,  0.06662536,  0.05996282,
                0.05451166,  0.04996902])

        >>> mg2 = RasterModelGrid((3,4))
        >>> sde2 = SedDepEroder(mg2, threshold_shear_stress=100., Qc='MPM',
        ...                     Dchar=None, set_threshold_from_Dchar=False,
        ...                     set_Dchar_from_threshold=True,
        ...                     threshold_Shields=None,
        ...                     slope_sensitive_threshold=True)
        >>> S = mg2.add_ones('node', 'topographic__steepest_slope')
        >>> S *= 0.05  # thresh = 100 Pa @ 5pc slope
        >>> sde2.characteristic_grainsize  # doctest: +NORMALIZE_WHITESPACE
        array([ 0.08453729,  0.08453729,  0.08453729,  0.08453729,
                0.08453729,  0.08453729,  0.08453729,  0.08453729,
                0.08453729,  0.08453729,  0.08453729,  0.08453729])
        """
        # Dchar is None means self.lamb_flag, Dchar is spatially variable,
        # and not calculated until the main loop
        assert self.Qc == "MPM", (
            "Characteristic grainsize is only " + "calculated if Qc == 'MPM'"
        )
        if self.Dchar_in is not None:
            return self.Dchar_in
        else:
            taustarcrit = (
                0.15 * self.grid.at_node["topographic__steepest_slope"] ** 0.25
            )
            Dchar = self.thresh / (
                self.g * (self.sed_density - self.fluid_density) * taustarcrit
            )
            return Dchar
>>>>>>> 47eeaa05
<|MERGE_RESOLUTION|>--- conflicted
+++ resolved
@@ -6,11 +6,7 @@
 import numpy as np
 from six.moves import range
 
-<<<<<<< HEAD
 from landlab import Component, FieldError
-=======
-from landlab import Component
->>>>>>> 47eeaa05
 from landlab.core.model_parameter_dictionary import MissingKeyError
 from landlab.grid.base import BAD_INDEX_VALUE
 from landlab.utils.decorators import make_return_array_immutable
@@ -348,35 +344,18 @@
         "flow__upstream_node_order",
         "topographic__steepest_slope",
         "flow__link_to_receiver_node",
-<<<<<<< HEAD
         "flow__sink_flag",
         "channel_sediment__depth",
-=======
->>>>>>> 47eeaa05
     )
 
     _output_var_names = (
         "topographic__elevation",
-<<<<<<< HEAD
         "channel_sediment__depth",
         "channel_sediment__volumetric_transport_capacity",
         "channel_sediment__volumetric_discharge",
         "channel_sediment__relative_flux",
     )
 
-=======
-        "channel__bed_shear_stress",
-        "channel_sediment__volumetric_transport_capacity",
-        "channel_sediment__volumetric_flux",
-        "channel_sediment__relative_flux",
-        "channel__discharge",
-        "channel__width",  # optional
-        "channel__depth",  # optional
-    )
-
-    _optional_var_names = ("channel__width", "channel__depth")
-
->>>>>>> 47eeaa05
     _var_units = {
         "topographic__elevation": "m",
         "drainage_area": "m**2",
@@ -384,21 +363,11 @@
         "topographic__steepest_slope": "-",
         "flow__upstream_node_order": "-",
         "flow__link_to_receiver_node": "-",
-<<<<<<< HEAD
         "flow__sink_flag": "-",
         "channel_sediment__depth": "m",
         "channel_sediment__volumetric_transport_capacity": "m**3/s",
         "channel_sediment__volumetric_discharge": "m**3/s",
         "channel_sediment__relative_flux": "-",
-=======
-        "channel__bed_shear_stress": "Pa",
-        "channel_sediment__volumetric_transport_capacity": "m**3/s",
-        "channel_sediment__volumetric_flux": "m**3/s",
-        "channel_sediment__relative_flux": "-",
-        "channel__discharge": "m**3/s",
-        "channel__width": "m",
-        "channel__depth": "m",
->>>>>>> 47eeaa05
     }
 
     _var_mapping = {
@@ -408,21 +377,11 @@
         "topographic__steepest_slope": "node",
         "flow__upstream_node_order": "node",
         "flow__link_to_receiver_node": "node",
-<<<<<<< HEAD
         "flow__sink_flag": "node",
         "channel_sediment__depth": "node",
         "channel_sediment__volumetric_transport_capacity": "node",
         "channel_sediment__volumetric_discharge": "node",
         "channel_sediment__relative_flux": "node",
-=======
-        "channel__bed_shear_stress": "node",
-        "channel_sediment__volumetric_transport_capacity": "node",
-        "channel_sediment__volumetric_flux": "node",
-        "channel_sediment__relative_flux": "node",
-        "channel__discharge": "node",
-        "channel__width": "node",
-        "channel__depth": "node",
->>>>>>> 47eeaa05
     }
 
     _var_type = {
@@ -432,27 +391,16 @@
         "topographic__steepest_slope": float,
         "flow__upstream_node_order": int,
         "flow__link_to_receiver_node": int,
-<<<<<<< HEAD
         "flow__sink_flag": bool,
         "channel_sediment__depth": float,
         "channel_sediment__volumetric_transport_capacity": float,
         "channel_sediment__volumetric_discharge": float,
         "channel_sediment__relative_flux": float,
-=======
-        "channel__bed_shear_stress": float,
-        "channel_sediment__volumetric_transport_capacity": float,
-        "channel_sediment__volumetric_flux": float,
-        "channel_sediment__relative_flux": float,
-        "channel__discharge": float,
-        "channel__width": float,
-        "channel__depth": float,
->>>>>>> 47eeaa05
     }
 
     _var_doc = {
         "topographic__elevation": "Land surface topographic elevation",
         "drainage_area": (
-<<<<<<< HEAD
             "Upstream accumulated surface area contributing to the node's " +
             "discharge"
         ),
@@ -477,61 +425,25 @@
             "Note that the sediment is assumed to be distributed across the" +
             " whole cell area. Component will create this field if it is " +
             "not supplied."
-=======
-            "Upstream accumulated surface area contributing to the node's "
-            + "discharge"
-        ),
-        "flow__receiver_node": (
-            "Node array of receivers (node that receives flow from current " + "node)"
-        ),
-        "topographic__steepest_slope": "Node array of steepest *downhill* slopes",
-        "flow__upstream_node_order": (
-            "Node array containing downstream-to-upstream ordered list of " + "node IDs"
-        ),
-        "flow__link_to_receiver_node": "ID of link downstream of each node, which carries the discharge",
-        "channel__bed_shear_stress": (
-            "Shear exerted on the bed of the channel, assuming all "
-            + "discharge travels along a single, self-formed channel"
->>>>>>> 47eeaa05
         ),
         "channel_sediment__volumetric_transport_capacity": (
             "Volumetric transport capacity of a channel carrying all runoff"
             + " through the node, assuming the Meyer-Peter Muller transport "
             + "equation"
         ),
-<<<<<<< HEAD
         "channel_sediment__volumetric_discharge": (
-=======
-        "channel_sediment__volumetric_flux": (
->>>>>>> 47eeaa05
             "Total volumetric fluvial sediment flux brought into the node "
             + "from upstream"
         ),
         "channel_sediment__relative_flux": (
-<<<<<<< HEAD
             "The channel_sediment__volumetric_discharge divided by the " +
             "channel_sediment__volumetric_transport_capacity"
-=======
-            "The fluvial_sediment_flux_into_node divided by the fluvial_"
-            + "sediment_transport_capacity"
-        ),
-        "channel__discharge": (
-            "Volumetric water flux of the a single channel carrying all "
-            + "runoff through the node"
-        ),
-        "channel__width": (
-            "Width of the a single channel carrying all runoff through the " + "node"
-        ),
-        "channel__depth": (
-            "Depth of the a single channel carrying all runoff through the " + "node"
->>>>>>> 47eeaa05
         ),
     }
 
     def __init__(
         self,
         grid,
-<<<<<<< HEAD
         K_sp=1.e-6,
         # g=9.81,
         rock_density=2700.,
@@ -539,20 +451,11 @@
         fluid_density=1000.,
         # runoff_rate=1.,
         stability_condition='tight',
-=======
-        K_sp=1.0e-6,
-        g=9.81,
-        rock_density=2700,
-        sediment_density=2700,
-        fluid_density=1000,
-        runoff_rate=1.0,
->>>>>>> 47eeaa05
         sed_dependency_type="generalized_humped",
         kappa_hump=13.683,
         nu_hump=1.13,
         phi_hump=4.24,
         c_hump=0.00181,
-<<<<<<< HEAD
         erosion_law='power_law',
         m_sp=0.5,
         n_sp=1.,
@@ -562,31 +465,6 @@
         n_t=1.,
         # params for model numeric behavior:
         pseudoimplicit_repeats=50,
-=======
-        Qc="power_law",
-        m_sp=0.5,
-        n_sp=1.0,
-        K_t=1.0e-4,
-        m_t=1.5,
-        n_t=1.0,
-        # these params for Qc='MPM':
-        C_MPM=1.0,
-        a_sp=1.0,
-        b_sp=0.5,
-        c_sp=1.0,
-        k_w=2.5,
-        k_Q=2.5e-7,
-        mannings_n=0.05,
-        threshold_shear_stress=None,
-        Dchar=0.05,
-        set_threshold_from_Dchar=True,
-        set_Dchar_from_threshold=False,
-        threshold_Shields=0.05,
-        slope_sensitive_threshold=False,
-        # params for model numeric behavior:
-        pseudoimplicit_repeats=5,
-        return_stream_properties=False,
->>>>>>> 47eeaa05
         **kwds
     ):
         """Constructor for the class.
@@ -672,7 +550,6 @@
                 )
                 raise NotImplementedError(msg)
         self._grid = grid
-<<<<<<< HEAD
         self._pseudoimplicit_repeats = pseudoimplicit_repeats
 
         # # set gravity
@@ -697,99 +574,6 @@
             'almost_parabolic',
         ):
             raise NameError("Supplied sed_dependency_type not recognised!")
-=======
-        self.pseudoimplicit_repeats = pseudoimplicit_repeats
-
-        self.link_S_with_trailing_blank = np.zeros(grid.number_of_links + 1)
-        # ^needs to be filled with values in execution
-        self.count_active_links = np.zeros_like(
-            self.link_S_with_trailing_blank, dtype=int
-        )
-        self.count_active_links[:-1] = 1
-
-        self._K_unit_time = K_sp / 31557600.0
-        # ^...because we work with dt in seconds
-        # set gravity
-        self.g = g
-        self.rock_density = rock_density
-        self.sed_density = sediment_density
-        self.fluid_density = fluid_density
-        self.relative_weight = (
-            (self.sed_density - self.fluid_density) / self.fluid_density * self.g
-        )
-        # ^to accelerate MPM calcs
-        self.rho_g = self.fluid_density * self.g
-        self.type = sed_dependency_type
-        assert self.type in (
-            "generalized_humped",
-            "None",
-            "linear_decline",
-            "almost_parabolic",
-        )
-        self.Qc = Qc
-        assert self.Qc in ("MPM", "power_law")
-        self.return_ch_props = return_stream_properties
-        if return_stream_properties:
-            assert self.Qc == "MPM", "Qc must be 'MPM' to return stream " + "properties"
-        if type(runoff_rate) in (float, int):
-            self.runoff_rate = float(runoff_rate)
-        elif type(runoff_rate) is str:
-            self.runoff_rate = self.grid.at_node[runoff_rate]
-        else:
-            self.runoff_rate = np.array(runoff_rate)
-            assert runoff_rate.size == self.grid.number_of_nodes
-
-        if self.Qc == "MPM":
-            if threshold_shear_stress is not None:
-                self.thresh = threshold_shear_stress
-                self.set_threshold = True
-                # ^flag for sed_flux_dep_incision to see if the threshold was
-                # manually set.
-                # print("Found a shear stress threshold to use: ", self.thresh)
-            else:
-                warnings.warn("Found no incision threshold to use.")
-                self.thresh = 0.0
-                self.set_threshold = False
-            self._a = a_sp
-            self._b = b_sp
-            self._c = c_sp
-
-            self.k_Q = k_Q
-            self.k_w = k_w
-            self.mannings_n = mannings_n
-            if mannings_n < 0.0 or mannings_n > 0.2:
-                warnings.warn("Manning's n outside it's typical range")
-
-            self.diffusivity_power_on_A = 0.9 * self._c * (1.0 - self._b)
-            # ^i.e., q/D**(1/6)
-
-            self.override_threshold = set_threshold_from_Dchar
-            self.override_Dchar = set_Dchar_from_threshold
-            if self.override_threshold:
-                assert self.set_threshold is False, (
-                    "If set_threshold_from_Dchar, threshold_Shields must be "
-                    + "set to None"
-                )
-                assert self.override_Dchar is False
-            if self.override_Dchar:
-                assert self.override_threshold is False
-
-            self.shields_crit = threshold_Shields
-            self.lamb_flag = slope_sensitive_threshold
-            if self.lamb_flag:
-                assert self.shields_crit is None, (
-                    "If slope_sensitive_threshold, threshold_Shields must "
-                    + "be set to None"
-                )
-
-        elif self.Qc == "power_law":
-            self._m = m_sp
-            self._n = n_sp
-            self._Kt = K_t / 31557600.0  # in sec
-            self._mt = m_t
-            self._nt = n_t
-
->>>>>>> 47eeaa05
         # now conditional inputs
         if self.type == "generalized_humped":
             self.kappa = kappa_hump
@@ -806,98 +590,8 @@
         # set the sed flux fn for later on:
         self.set_sed_flux_fn_gen()
 
-<<<<<<< HEAD
         # set up the necessary fields:
         self.initialize_output_fields()
-=======
-        if self.Qc == "MPM":
-            if Dchar is not None:
-                if type(Dchar) in (int, float):
-                    self.Dchar_in = float(Dchar)
-                elif type(Dchar) is str:
-                    self.Dchar_in = self.grid.at_node[Dchar]
-                else:
-                    self.Dchar_in = np.array(Dchar)
-                    assert self.Dchar_in.size == self.grid.number_of_nodes
-                assert (
-                    not self.override_Dchar
-                ), "If set_Dchar_from_threshold, Dchar must be set to None"
-            else:
-                assert self.override_Dchar
-                # remember the threshold getting set is already tau**a
-                if not self.lamb_flag:
-                    self.Dchar_in = (
-                        self.thresh
-                        / self.g
-                        / (self.sed_density - self.fluid_density)
-                        / self.shields_crit
-                    )
-                else:
-                    self.Dchar_in = None
-            self.C_MPM = C_MPM
-
-            if self.override_threshold:
-                # print("Overriding any supplied threshold...")
-                try:
-                    self.thresh = (
-                        self.shields_crit
-                        * self.g
-                        * (self.sed_density - self.fluid_density)
-                        * self.Dchar_in
-                    )
-                except AttributeError:
-                    self.thresh = (
-                        self.shields_crit
-                        * self.g
-                        * (self.sed_density - self.fluid_density)
-                        * Dchar
-                    )
-
-            # new 11/12/14
-            self.point6onelessb = 0.6 * (1.0 - self._b)
-            self.shear_stress_prefactor = (
-                self.fluid_density * self.g * (self.mannings_n / self.k_w) ** 0.6
-            )
-
-            if self.set_threshold is False or self.override_threshold:
-                try:
-                    self.shields_prefactor_to_shear = (
-                        (self.sed_density - self.fluid_density) * self.g * self.Dchar_in
-                    )
-                except AttributeError:  # no Dchar
-                    self.shields_prefactor_to_shear_noDchar = (
-                        self.sed_density - self.fluid_density
-                    ) * self.g
-
-            twothirds = 2.0 / 3.0
-            self.Qs_prefactor = (
-                4.0
-                * self.C_MPM ** twothirds
-                * self.fluid_density ** twothirds
-                / (self.sed_density - self.fluid_density) ** twothirds
-                * self.g ** (twothirds / 2.0)
-                * mannings_n ** 0.6
-                * self.k_w ** (1.0 / 15.0)
-                * self.k_Q ** (0.6 + self._b / 15.0)
-                / self.sed_density ** twothirds
-            )
-            self.Qs_thresh_prefactor = (
-                4.0
-                * (
-                    self.C_MPM
-                    * self.k_w
-                    * self.k_Q ** self._b
-                    / self.fluid_density ** 0.5
-                    / (self.sed_density - self.fluid_density)
-                    / self.g
-                    / self.sed_density
-                )
-                ** twothirds
-            )
-            # both these are divided by sed density to give a vol flux
-            self.Qs_power_onA = self._c * (0.6 + self._b / 15.0)
-            self.Qs_power_onAthresh = twothirds * self._b * self._c
->>>>>>> 47eeaa05
 
         # test the field inputs are there
         if "topographic__elevation" not in self.grid.at_node.keys():
@@ -980,7 +674,6 @@
             raise NameError("stability_condition must be 'tight' or 'loose'!")
         self._stab_cond = stability_condition
 
-<<<<<<< HEAD
     def set_sed_flux_fn_gen(self):
         """
         Sets the property self._sed_flux_fn_gen that controls which sed flux
@@ -1004,111 +697,6 @@
             self._sed_flux_fn_gen = sed_flux_fn_gen_almostparabolic
 
     def erode(self, dt, flooded_nodes=None, **kwds):
-=======
-    def get_sed_flux_function(self, rel_sed_flux):
-        if self.type == "generalized_humped":
-            "Returns K*f(qs,qc)"
-            sed_flux_fn = (
-                self.kappa
-                * (rel_sed_flux ** self.nu + self.c)
-                * np.exp(-self.phi * rel_sed_flux)
-            )
-        elif self.type == "linear_decline":
-            sed_flux_fn = 1.0 - rel_sed_flux
-        elif self.type == "parabolic":
-            raise MissingKeyError(
-                "Pure parabolic (where intersect at zero flux is exactly "
-                + "zero) is currently not supported, sorry. Try "
-                + "almost_parabolic instead?"
-            )
-            sed_flux_fn = 1.0 - 4.0 * (rel_sed_flux - 0.5) ** 2.0
-        elif self.type == "almost_parabolic":
-            sed_flux_fn = np.where(
-                rel_sed_flux > 0.1,
-                1.0 - 4.0 * (rel_sed_flux - 0.5) ** 2.0,
-                2.6 * rel_sed_flux + 0.1,
-            )
-        elif self.type == "None":
-            sed_flux_fn = 1.0
-        else:
-            raise MissingKeyError(
-                "Provided sed flux sensitivity type in input file was not "
-                + "recognised!"
-            )
-        return sed_flux_fn
-
-    def get_sed_flux_function_pseudoimplicit(
-        self, sed_in, trans_cap_vol_out, prefactor_for_volume, prefactor_for_dz
-    ):
-        rel_sed_flux_in = sed_in / trans_cap_vol_out
-        rel_sed_flux = rel_sed_flux_in
-
-        if self.type == "generalized_humped":
-            "Returns K*f(qs,qc)"
-
-            def sed_flux_fn_gen(rel_sed_flux_in):
-                return (
-                    self.kappa
-                    * (rel_sed_flux_in ** self.nu + self.c)
-                    * np.exp(-self.phi * rel_sed_flux_in)
-                )
-
-        elif self.type == "linear_decline":
-
-            def sed_flux_fn_gen(rel_sed_flux_in):
-                return 1.0 - rel_sed_flux_in
-
-        elif self.type == "parabolic":
-            raise MissingKeyError(
-                "Pure parabolic (where intersect at zero flux is exactly "
-                + "zero) is currently not supported, sorry. Try "
-                + "almost_parabolic instead?"
-            )
-
-            def sed_flux_fn_gen(rel_sed_flux_in):
-                return 1.0 - 4.0 * (rel_sed_flux_in - 0.5) ** 2.0
-
-        elif self.type == "almost_parabolic":
-
-            def sed_flux_fn_gen(rel_sed_flux_in):
-                return np.where(
-                    rel_sed_flux_in > 0.1,
-                    1.0 - 4.0 * (rel_sed_flux_in - 0.5) ** 2.0,
-                    2.6 * rel_sed_flux_in + 0.1,
-                )
-
-        elif self.type == "None":
-
-            def sed_flux_fn_gen(rel_sed_flux_in):
-                return 1.0
-
-        else:
-            raise MissingKeyError(
-                "Provided sed flux sensitivity type in input file was not "
-                + "recognised!"
-            )
-
-        for i in range(self.pseudoimplicit_repeats):
-            sed_flux_fn = sed_flux_fn_gen(rel_sed_flux)
-            sed_vol_added = prefactor_for_volume * sed_flux_fn
-            rel_sed_flux = rel_sed_flux_in + sed_vol_added / trans_cap_vol_out
-            # print rel_sed_flux
-            if rel_sed_flux >= 1.0:
-                rel_sed_flux = 1.0
-                break
-            if rel_sed_flux < 0.0:
-                rel_sed_flux = 0.0
-                break
-        last_sed_flux_fn = sed_flux_fn
-        sed_flux_fn = sed_flux_fn_gen(rel_sed_flux)
-        # this error could alternatively be used to break the loop
-        error_in_sed_flux_fn = sed_flux_fn - last_sed_flux_fn
-        dz = prefactor_for_dz * sed_flux_fn
-        sed_flux_out = rel_sed_flux * trans_cap_vol_out
-        return dz, sed_flux_out, rel_sed_flux, error_in_sed_flux_fn
-
-    def erode(self, dt, flooded_depths=None, **kwds):
->>>>>>> 47eeaa05
         """Erode and deposit on the channel bed for a duration of *dt*.
 
         Erosion occurs according to the sediment dependent rules specified
@@ -1125,14 +713,10 @@
             provided but flow has still been routed across depressions, erosion
             and deposition may still occur beneath the apparent water level.
         """
-<<<<<<< HEAD
         if (
             self._grid.at_node["flow__receiver_node"].size !=
             self._grid.size("node")
         ):
-=======
-        if self._grid.at_node["flow__receiver_node"].size != self._grid.size("node"):
->>>>>>> 47eeaa05
             msg = (
                 "A route-to-multiple flow director has been "
                 "run on this grid. The landlab development team has not "
@@ -1142,7 +726,6 @@
             )
             raise NotImplementedError(msg)
         grid = self.grid
-<<<<<<< HEAD
         node_z = grid.at_node['topographic__elevation']
         node_A = grid.at_node['drainage_area']
         flow_receiver = grid.at_node['flow__receiver_node']
@@ -1170,29 +753,6 @@
         draining_nodes = np.not_equal(
             grid.at_node[steepest_link], BAD_INDEX_VALUE
         )
-=======
-        node_z = grid.at_node["topographic__elevation"]
-        node_A = grid.at_node["drainage_area"]
-        flow_receiver = grid.at_node["flow__receiver_node"]
-        s_in = grid.at_node["flow__upstream_node_order"]
-        node_S = grid.at_node["topographic__steepest_slope"]
-
-        if type(flooded_depths) is str:
-            flooded_depths = grid.at_node[flooded_depths]
-            # also need a map of initial flooded conds:
-            flooded_nodes = flooded_depths > 0.0
-        elif type(flooded_depths) is np.ndarray:
-            assert flooded_depths.size == self.grid.number_of_nodes
-            flooded_nodes = flooded_depths > 0.0
-            # need an *updateable* record of the pit depths
-        else:
-            # if None, handle in loop
-            flooded_nodes = None
-        steepest_link = "flow__link_to_receiver_node"
-        link_length = np.empty(grid.number_of_nodes, dtype=float)
-        link_length.fill(np.nan)
-        draining_nodes = np.not_equal(grid.at_node[steepest_link], BAD_INDEX_VALUE)
->>>>>>> 47eeaa05
         core_draining_nodes = np.intersect1d(
             np.where(draining_nodes)[0], grid.core_nodes, assume_unique=True
         )
@@ -1200,7 +760,6 @@
             grid.at_node[steepest_link][core_draining_nodes]
         ]
 
-<<<<<<< HEAD
         # calc fluxes from hillslopes into each node:
         # we're going to budget the sediment coming IN as part of the fluvial
         # budget, on the basis this flux will be higher than the out-flux in
@@ -1369,314 +928,6 @@
             this_tstep = min((t_to_converge, dt_secs))
             t_elapsed_internal += this_tstep
             if t_elapsed_internal >= dt_secs:
-=======
-        if self.Qc == "MPM":
-            if self.Dchar_in is not None:
-                self.Dchar = self.Dchar_in
-            else:
-                assert not self.set_threshold, (
-                    "Something is seriously wrong with your model " + "initialization."
-                )
-                assert self.override_threshold, (
-                    "You need to confirm to the module you intend it to "
-                    + "internally calculate a shear stress threshold, "
-                    + "with set_threshold_from_Dchar in the input file."
-                )
-                # we need to adjust the thresholds for the Shields number
-                # & gs dynamically:
-                variable_thresh = (
-                    self.shields_crit
-                    * self.g
-                    * (self.sed_density - self.fluid_density)
-                    * self.Dchar
-                )
-            if self.lamb_flag:
-                variable_shields_crit = 0.15 * node_S ** 0.25
-                try:
-                    variable_thresh = (
-                        variable_shields_crit * self.shields_prefactor_to_shear
-                    )
-                except AttributeError:
-                    variable_thresh = (
-                        variable_shields_crit
-                        * self.shields_prefactor_to_shear_noDchar
-                        * self.Dchar
-                    )
-
-            node_Q = self.k_Q * self.runoff_rate * node_A ** self._c
-            shear_stress_prefactor_timesAparts = (
-                self.shear_stress_prefactor * node_Q ** self.point6onelessb
-            )
-            try:
-                transport_capacities_thresh = (
-                    self.thresh
-                    * self.Qs_thresh_prefactor
-                    * self.runoff_rate ** (0.66667 * self._b)
-                    * node_A ** self.Qs_power_onAthresh
-                )
-            except AttributeError:
-                transport_capacities_thresh = (
-                    variable_thresh
-                    * self.Qs_thresh_prefactor
-                    * self.runoff_rate ** (0.66667 * self._b)
-                    * node_A ** self.Qs_power_onAthresh
-                )
-
-            transport_capacity_prefactor_withA = (
-                self.Qs_prefactor
-                * self.runoff_rate ** (0.6 + self._b / 15.0)
-                * node_A ** self.Qs_power_onA
-            )
-
-            internal_t = 0.0
-            break_flag = False
-            dt_secs = dt * 31557600.0
-            counter = 0
-            rel_sed_flux = np.empty_like(node_Q)
-            # excess_vol_overhead = 0.
-
-            while 1:
-                # ^use the break flag, to improve computational efficiency for
-                # runs which are very stable
-                # we assume the drainage structure is forbidden to change
-                # during the whole dt
-                # note slopes will be *negative* at pits
-                # track how many loops we perform:
-                counter += 1
-                downward_slopes = node_S.clip(0.0)
-                # this removes the tendency to transfer material against
-                # gradient, including in any lake depressions
-                # we DON'T immediately zero trp capacity in the lake.
-                # positive_slopes = np.greater(downward_slopes, 0.)
-                slopes_tothe07 = downward_slopes ** 0.7
-                transport_capacities_S = (
-                    transport_capacity_prefactor_withA * slopes_tothe07
-                )
-                trp_diff = (transport_capacities_S - transport_capacities_thresh).clip(
-                    0.0
-                )
-                transport_capacities = np.sqrt(trp_diff * trp_diff * trp_diff)
-                shear_stress = shear_stress_prefactor_timesAparts * slopes_tothe07
-                shear_tothe_a = shear_stress ** self._a
-
-                dt_this_step = dt_secs - internal_t
-                # ^timestep adjustment is made AFTER the dz calc
-                node_vol_capacities = transport_capacities * dt_this_step
-
-                sed_into_node = np.zeros(grid.number_of_nodes, dtype=float)
-                dz = np.zeros(grid.number_of_nodes, dtype=float)
-                cell_areas = self.cell_areas
-                try:
-                    raise NameError
-                    # ^tripped out deliberately for now; doesn't appear to
-                    # accelerate much
-                    weave.inline(
-                        self.routing_code,
-                        [
-                            "len_s_in",
-                            "sed_into_node",
-                            "transport_capacities",
-                            "dz",
-                            "cell_areas",
-                            "dt_this_step",
-                            "flow__receiver_node",
-                        ],
-                    )
-                except NameError:
-                    for i in s_in[::-1]:  # work downstream
-                        cell_area = cell_areas[i]
-                        if flooded_nodes is not None:
-                            flood_depth = flooded_depths[i]
-                        else:
-                            flood_depth = 0.0
-                        sed_flux_into_this_node = sed_into_node[i]
-                        node_capacity = transport_capacities[i]
-                        # ^we work in volume flux, not volume per se here
-                        node_vol_capacity = node_vol_capacities[i]
-                        if flood_depth > 0.0:
-                            node_vol_capacity = 0.0
-                            # requires special case handling - as much sed as
-                            # possible is dumped here, then the remainder
-                            # passed on
-                        if sed_flux_into_this_node < node_vol_capacity:
-                            # ^note incision is forbidden at capacity
-                            # flooded nodes never enter this branch
-                            # #implementing the pseudoimplicit method:
-                            try:
-                                thresh = variable_thresh
-                            except NameError:  # it doesn't exist
-                                thresh = self.thresh
-                            dz_prefactor = (
-                                self._K_unit_time
-                                * dt_this_step
-                                * (shear_tothe_a[i] - thresh).clip(0.0)
-                            )
-                            vol_prefactor = dz_prefactor * cell_area
-                            (
-                                dz_here,
-                                sed_flux_out,
-                                rel_sed_flux_here,
-                                error_in_sed_flux,
-                            ) = self.get_sed_flux_function_pseudoimplicit(
-                                sed_flux_into_this_node,
-                                node_vol_capacity,
-                                vol_prefactor,
-                                dz_prefactor,
-                            )
-                            # note now dz_here may never create more sed than
-                            # the out can transport...
-                            assert sed_flux_out <= node_vol_capacity, (
-                                "failed at node "
-                                + str(s_in.size - i)
-                                + " with rel sed flux "
-                                + str(sed_flux_out / node_capacity)
-                            )
-                            rel_sed_flux[i] = rel_sed_flux_here
-                            vol_pass = sed_flux_out
-                        else:
-                            rel_sed_flux[i] = 1.0
-                            vol_dropped = sed_flux_into_this_node - node_vol_capacity
-                            dz_here = -vol_dropped / cell_area
-                            # with the pits, we aim to inhibit incision, but
-                            # depo is OK. We have already zero'd any adverse
-                            # grads, so sed can make it to the bottom of the
-                            # pit but no further in a single step, which seems
-                            # raeasonable. Pit should fill.
-                            if flood_depth <= 0.0:
-                                vol_pass = node_vol_capacity
-                            else:
-                                height_excess = -dz_here - flood_depth
-                                # ...above water level
-                                if height_excess <= 0.0:
-                                    vol_pass = 0.0
-                                    # dz_here is already correct
-                                    flooded_depths[i] += dz_here
-                                else:
-                                    dz_here = -flood_depth
-                                    vol_pass = height_excess * cell_area
-                                    # ^bit cheeky?
-                                    flooded_depths[i] = 0.0
-                                    # note we must update flooded depths
-                                    # transiently to conserve mass
-                            # do we need to retain a small downhill slope?
-                            # ...don't think so. Will resolve itself on next
-                            # timestep.
-
-                        dz[i] -= dz_here
-                        sed_into_node[flow_receiver[i]] += vol_pass
-
-                break_flag = True
-
-                node_z[grid.core_nodes] += dz[grid.core_nodes]
-
-                if break_flag:
-                    break
-                # do we need to reroute the flow/recalc the slopes here?
-                # -> NO, slope is such a minor component of Diff we'll be OK
-                # BUT could be important not for the stability, but for the
-                # actual calc. So YES.
-                node_S = np.zeros_like(node_S)
-                node_S[core_draining_nodes] = (node_z - node_z[flow_receiver])[
-                    core_draining_nodes
-                ] / link_length[core_draining_nodes]
-                internal_t += dt_this_step  # still in seconds, remember
-
-        elif self.Qc == "power_law":
-            transport_capacity_prefactor_withA = self._Kt * node_A ** self._mt
-            erosion_prefactor_withA = self._K_unit_time * node_A ** self._m
-            # ^doesn't include S**n*f(Qc/Qc)
-            internal_t = 0.0
-            break_flag = False
-            dt_secs = dt * 31557600.0
-            counter = 0
-            rel_sed_flux = np.empty_like(node_A)
-            while 1:
-                counter += 1
-                # print counter
-                downward_slopes = node_S.clip(0.0)
-                # positive_slopes = np.greater(downward_slopes, 0.)
-                slopes_tothen = downward_slopes ** self._n
-                slopes_tothent = downward_slopes ** self._nt
-                transport_capacities = (
-                    transport_capacity_prefactor_withA * slopes_tothent
-                )
-                erosion_prefactor_withS = (
-                    erosion_prefactor_withA * slopes_tothen
-                )  # no time, no fqs
-                # shear_tothe_a = shear_stress**self._a
-
-                dt_this_step = dt_secs - internal_t
-                # ^timestep adjustment is made AFTER the dz calc
-                node_vol_capacities = transport_capacities * dt_this_step
-
-                sed_into_node = np.zeros(grid.number_of_nodes, dtype=float)
-                dz = np.zeros(grid.number_of_nodes, dtype=float)
-                cell_areas = self.cell_areas
-                for i in s_in[::-1]:  # work downstream
-                    cell_area = cell_areas[i]
-                    if flooded_nodes is not None:
-                        flood_depth = flooded_depths[i]
-                    else:
-                        flood_depth = 0.0
-                    sed_flux_into_this_node = sed_into_node[i]
-                    node_capacity = transport_capacities[i]
-                    # ^we work in volume flux, not volume per se here
-                    node_vol_capacity = node_vol_capacities[i]
-                    if flood_depth > 0.0:
-                        node_vol_capacity = 0.0
-                    if sed_flux_into_this_node < node_vol_capacity:
-                        # ^note incision is forbidden at capacity
-                        dz_prefactor = dt_this_step * erosion_prefactor_withS[i]
-                        vol_prefactor = dz_prefactor * cell_area
-                        (
-                            dz_here,
-                            sed_flux_out,
-                            rel_sed_flux_here,
-                            error_in_sed_flux,
-                        ) = self.get_sed_flux_function_pseudoimplicit(
-                            sed_flux_into_this_node,
-                            node_vol_capacity,
-                            vol_prefactor,
-                            dz_prefactor,
-                        )
-                        # note now dz_here may never create more sed than the
-                        # out can transport...
-                        assert sed_flux_out <= node_vol_capacity, (
-                            "failed at node "
-                            + str(s_in.size - i)
-                            + " with rel sed flux "
-                            + str(sed_flux_out / node_capacity)
-                        )
-                        rel_sed_flux[i] = rel_sed_flux_here
-                        vol_pass = sed_flux_out
-                    else:
-                        rel_sed_flux[i] = 1.0
-                        vol_dropped = sed_flux_into_this_node - node_vol_capacity
-                        dz_here = -vol_dropped / cell_area
-                        try:
-                            isflooded = flooded_nodes[i]
-                        except TypeError:  # was None
-                            isflooded = False
-                        if flood_depth <= 0.0 and not isflooded:
-                            vol_pass = node_vol_capacity
-                            # we want flooded nodes which have already been
-                            # filled to enter the else statement
-                        else:
-                            height_excess = -dz_here - flood_depth
-                            # ...above water level
-                            if height_excess <= 0.0:
-                                vol_pass = 0.0
-                                # dz_here is already correct
-                                flooded_depths[i] += dz_here
-                            else:
-                                dz_here = -flood_depth
-                                vol_pass = height_excess * cell_area
-                                # ^bit cheeky?
-                                flooded_depths[i] = 0.0
-
-                    dz[i] -= dz_here
-                    sed_into_node[flow_receiver[i]] += vol_pass
->>>>>>> 47eeaa05
                 break_flag = True
                 t_to_converge = dt_secs - t_elapsed_internal + this_tstep
                 self.t_to_converge = t_to_converge
@@ -1696,7 +947,6 @@
             else:
                 node_z[grid.core_nodes] += dzbydt[grid.core_nodes] * this_tstep
 
-<<<<<<< HEAD
             if break_flag:
                 break
             else:
@@ -1720,38 +970,6 @@
         # incoming sed flux to the node. Including the local flux in would
         # make little sense as it could easily exceed capacity.
         grid.at_node['channel_sediment__relative_flux'][:] = rel_sed_flux
-=======
-                node_z[grid.core_nodes] += dz[grid.core_nodes]
-
-                if break_flag:
-                    break
-                # do we need to reroute the flow/recalc the slopes here?
-                # -> NO, slope is such a minor component of Diff we'll be OK
-                # BUT could be important not for the stability, but for the
-                # actual calc. So YES.
-                node_S = np.zeros_like(node_S)
-                # print link_length[core_draining_nodes]
-                node_S[core_draining_nodes] = (node_z - node_z[flow_receiver])[
-                    core_draining_nodes
-                ] / link_length[core_draining_nodes]
-                internal_t += dt_this_step  # still in seconds, remember
-
-        if self.return_ch_props:
-            # add the channel property field entries,
-            # 'channel__width', 'channel__depth', and 'channel__discharge'
-            W = self.k_w * node_Q ** self._b
-            H = shear_stress / self.rho_g / node_S  # ...sneaky!
-            grid.at_node["channel__width"][:] = W
-            grid.at_node["channel__depth"][:] = H
-            grid.at_node["channel__discharge"][:] = node_Q
-            grid.at_node["channel__bed_shear_stress"][:] = shear_stress
-
-        grid.at_node["channel_sediment__volumetric_transport_capacity"][
-            :
-        ] = transport_capacities
-        grid.at_node["channel_sediment__volumetric_flux"][:] = sed_into_node
-        grid.at_node["channel_sediment__relative_flux"][:] = rel_sed_flux
->>>>>>> 47eeaa05
         # elevs set automatically to the name used in the function call.
 
         return grid, grid.at_node["topographic__elevation"]
@@ -1811,7 +1029,6 @@
 
         Returns
         -------
-<<<<<<< HEAD
         Qout : nnode-long array of floats
             The sediment discharge (in m3/s !) leaving the node.
         """
@@ -1824,51 +1041,4 @@
         Qout = rsf * Qc_out
         # assert np.all(np.greater_equal(Qout, 0.))
         # assert np.all(np.less_equal(Qout, 1.))
-        return Qout
-=======
-        Dchar : float or array
-
-        Examples
-        --------
-        >>> from landlab import RasterModelGrid
-        >>> mg1 = RasterModelGrid((3,4))
-        >>> thresh_shields = np.arange(1, mg1.number_of_nodes+1, dtype=float)
-        >>> thresh_shields /= 100.
-        >>> sde1 = SedDepEroder(mg1, threshold_shear_stress=100., Qc='MPM',
-        ...                     Dchar=None, set_threshold_from_Dchar=False,
-        ...                     set_Dchar_from_threshold=True,
-        ...                     threshold_Shields=thresh_shields)
-        >>> sde1.characteristic_grainsize
-        array([ 0.59962823,  0.29981412,  0.19987608,  0.14990706,  0.11992565,
-                0.09993804,  0.08566118,  0.07495353,  0.06662536,  0.05996282,
-                0.05451166,  0.04996902])
-
-        >>> mg2 = RasterModelGrid((3,4))
-        >>> sde2 = SedDepEroder(mg2, threshold_shear_stress=100., Qc='MPM',
-        ...                     Dchar=None, set_threshold_from_Dchar=False,
-        ...                     set_Dchar_from_threshold=True,
-        ...                     threshold_Shields=None,
-        ...                     slope_sensitive_threshold=True)
-        >>> S = mg2.add_ones('node', 'topographic__steepest_slope')
-        >>> S *= 0.05  # thresh = 100 Pa @ 5pc slope
-        >>> sde2.characteristic_grainsize  # doctest: +NORMALIZE_WHITESPACE
-        array([ 0.08453729,  0.08453729,  0.08453729,  0.08453729,
-                0.08453729,  0.08453729,  0.08453729,  0.08453729,
-                0.08453729,  0.08453729,  0.08453729,  0.08453729])
-        """
-        # Dchar is None means self.lamb_flag, Dchar is spatially variable,
-        # and not calculated until the main loop
-        assert self.Qc == "MPM", (
-            "Characteristic grainsize is only " + "calculated if Qc == 'MPM'"
-        )
-        if self.Dchar_in is not None:
-            return self.Dchar_in
-        else:
-            taustarcrit = (
-                0.15 * self.grid.at_node["topographic__steepest_slope"] ** 0.25
-            )
-            Dchar = self.thresh / (
-                self.g * (self.sed_density - self.fluid_density) * taustarcrit
-            )
-            return Dchar
->>>>>>> 47eeaa05
+        return Qout